--- conflicted
+++ resolved
@@ -23,11 +23,7 @@
 import psutil
 
 # Import the benchmark function (ensure benchmark_functions is in your PYTHONPATH)
-<<<<<<< HEAD
-from benchmark_functions import ComplexStepMetrics, SampleWorldBenchmarkMetrics, SimpleStepMetrics, benchmark_complex_step_empty_world, benchmark_sample_world, benchmark_simple_step_empty_world, benchmark_simple_step_non_empty_world, benchmark_render_frame_non_empty_world
-=======
-from benchmark_functions import ComplexStepMetrics, SampleWorldBenchmarkMetrics, SimpleStepMetrics, benchmark_complex_step_empty_world, benchmark_render_frame_non_empty_world, benchmark_sample_world, benchmark_simple_step_empty_world, benchmark_simple_step_non_empty_world
->>>>>>> a17016a3
+from benchmark_functions import ComplexStepMetrics, SampleWorldBenchmarkMetrics, SimpleStepMetrics, benchmark_batch_size, benchmark_complex_step_empty_world, benchmark_sample_world, benchmark_simple_step_empty_world, benchmark_simple_step_non_empty_world
 from pylatex import Document, NoEscape
 
 
@@ -58,17 +54,10 @@
 
 
 BENCHMARKING_SCENARIOS: dict[str, BenchmarkScenario] = {
-<<<<<<< HEAD
-    "render_frame_gpu_2_agents_simple_non_empty_world_100_steps": BenchmarkScenario(
+    "step_cpu_1_agent_non_empty_world_simple_100_steps": BenchmarkScenario(
         description="Batched step performance",
-        function=partial(benchmark_render_frame_non_empty_world, width=2, agent_count=2, num_steps=100),
-        parameters=[2**i for i in range(0, 11)],
-=======
-    "render_frame_cpu_1_agent_non_empty_world_simple_100_steps": BenchmarkScenario(
-        description="Batched step performance",
-        function=partial(benchmark_render_frame_non_empty_world, width=2, agent_count=1, num_steps=100),
-        parameters=[2**i for i in range(0, 10)],
->>>>>>> a17016a3
+        function=partial(benchmark_simple_step_non_empty_world, agent_count=1, num_steps=100),
+        parameters=[2**i for i in range(0, 14)],
     ),
 }
 
@@ -512,13 +501,7 @@
     print(results)
     benchmark_results = {}
     for scenario_name, metrics_list in results.items():
-        for i in range(len(metrics_list)):
-            metrics_list[i] = tuple(map(asdict, metrics_list[i]))
-<<<<<<< HEAD
-=======
-
->>>>>>> a17016a3
-        benchmark_results[scenario_name] = metrics_list
+        benchmark_results[scenario_name] = list(map(asdict, metrics_list))
 
     output_dir = "scripts/benchmarking/benchmark_output/raw_data"
     os.makedirs(output_dir, exist_ok=True)
@@ -665,14 +648,6 @@
 if __name__ == "__main__":
     # create_report()
     # plot_benchmark_results('step_cpu_1_agent_simple_non_empty_world_100_steps', [SimpleStepMetrics(batch_size=1, total_time=0.1, max_memory_usage_mb=100, max_cpu_usage_percent=10, max_gpu_usage_percent=[10], max_gpu_memory_usage_mb=[100])], 'scripts/benchmark_output/plots')
-<<<<<<< HEAD
-    jax_devices = jax.devices()
-
-    with jax.default_device(jax_devices[0]):
-        print(jax_devices[0])
-        output_json('render_frame_gpu_2_agents_simple_non_empty_world_100_steps')
-=======
-    output_json('render_frame_cpu_1_agent_non_empty_world_simple_100_steps')
->>>>>>> a17016a3
+    output_json('step_cpu_1_agent_non_empty_world_simple_100_steps')
 
     # create_report('scripts/benchmark_output/raw_data/step_gpu_1_agent_complex.json')
