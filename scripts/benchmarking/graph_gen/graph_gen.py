import json
import os
import matplotlib.pyplot as plt
from matplotlib.lines import Line2D
import matplotlib.patches as mpatches
import math

def linux_to_windows_path(linux_path):
   print(linux_path)
   return linux_path.replace('/', '\\')


def round_to_sig_figs(num, sig_figs=3):
    if num == 0:
        return 0
    magnitude = math.floor(math.log10(abs(num)))
    roundingPos = -magnitude + (sig_figs - 1)
    rounded = round(num, roundingPos)
    if rounded.is_integer():
      rounded = int(rounded)
    return '{:,}'.format(rounded)

def plot_simple_complex_step_graph(output_dir: str, log: bool) -> None:
    os.makedirs(output_dir, exist_ok=True)

    input_dir = "scripts/benchmarking/graph_gen/jsons"
    # Can't involve CPU because it was infeasible to do a 5000 step run on CPU
    gpu_simple_100_steps_json = "step_gpu_1_agent_simple_100_steps.json"
    gpu_complex_100_steps_json = "step_gpu_1_agent_complex_100_steps.json"
    gpu_simple_5000_steps_json = "step_gpu_1_agent_simple_5000_steps.json"
    gpu_complex_5000_steps_json = "step_gpu_1_agent_complex_5000_steps.json"

    gpu_simple_100_steps_json = os.path.join(input_dir, gpu_simple_100_steps_json)
    gpu_complex_100_steps_json = os.path.join(input_dir, gpu_complex_100_steps_json)
    gpu_simple_5000_steps_json = os.path.join(input_dir, gpu_simple_5000_steps_json)
    gpu_complex_5000_steps_json = os.path.join(input_dir, gpu_complex_5000_steps_json)


    with open(gpu_simple_100_steps_json, "r") as file:
        gpu_simple_100_steps_data = json.load(file)
    with open(gpu_complex_100_steps_json, "r") as file:
        gpu_complex_100_steps_data = json.load(file)
    with open(gpu_simple_5000_steps_json, "r") as file:
        gpu_simple_5000_steps_data = json.load(file)
    with open(gpu_complex_5000_steps_json, "r") as file:  
        gpu_complex_5000_steps_data = json.load(file)

    gpu_simple_100_steps_results = gpu_simple_100_steps_data['benchmark_results']
    gpu_complex_100_steps_results = gpu_complex_100_steps_data['benchmark_results']
    gpu_simple_5000_steps_results = gpu_simple_5000_steps_data['benchmark_results']
    gpu_complex_5000_steps_results = gpu_complex_5000_steps_data['benchmark_results']

    # Assume that there is only one scenario in both json files
    _, gpu_simple_100_steps_metrics_list = list(gpu_simple_100_steps_results.items())[0]
    _, gpu_complex_100_steps_metrics_list = list(gpu_complex_100_steps_results.items())[0]
    _, gpu_simple_5000_steps_metrics_list = list(gpu_simple_5000_steps_results.items())[0]
    scenario_name, gpu_complex_5000_steps_metrics_list = list(gpu_complex_5000_steps_results.items())[0]

    batch_sizes = [m['batch_size'] for m in gpu_complex_5000_steps_metrics_list]

    gpu_simple_100_steps = [m['total_time'] for m in gpu_simple_100_steps_metrics_list]
    gpu_complex_100_steps = [m['total_time'] for m in gpu_complex_100_steps_metrics_list]
    gpu_simple_5000_steps = [m['total_time'] for m in gpu_simple_5000_steps_metrics_list]
    gpu_complex_5000_steps = [m['total_time'] for m in gpu_complex_5000_steps_metrics_list]

    plt.figure()
    # Use colour to differentiate between simple and complex, as it is the most important comparison
    plt.plot(batch_sizes, gpu_simple_100_steps, color="green", marker="x", linestyle=':', label="jax.lax.scan (100 steps)")
    plt.plot(batch_sizes, gpu_complex_100_steps, color="red", marker="x", linestyle=':', label="for loop (100 steps)")
    plt.plot(batch_sizes, gpu_simple_5000_steps, color="green", marker="o", label="jax.lax.scan (5000 steps)")
    plt.plot(batch_sizes, gpu_complex_5000_steps, color="red", marker="o", label="for loop (5000 steps)")

    legend_elements = [
      mpatches.Patch(color='green', label='jax.lax.scan'),
      mpatches.Patch(color='red', label='for loop'),
      Line2D([0], [0], color='black', lw=1, marker='x', linestyle=':', label='100 steps'),
      Line2D([0], [0], color='black', lw=1, marker='o', label='5000 steps'),
    ]

    plt.legend(handles=legend_elements, loc='upper left')

    if log:
        plt.xscale("log", base=2)
    plt.xlabel("Batch Size")
    plt.ylabel("Total time (in s)")
    plt.title(f"Total time vs Batch Size ({scenario_name})")
    plot_path = os.path.join(
        output_dir, f"{scenario_name}_simple_vs_complex_time.png"
    )

    plt.grid(True)
    plt.savefig(plot_path, bbox_inches="tight")
    plt.close()

def plot_simple_step_graph(output_dir: str, cpu_json: str, gpu_json: str, special_points: list[tuple[int, str]], y_axis: str, log: bool) -> None:
    os.makedirs(output_dir, exist_ok=True)

    with open(cpu_json, "r") as file:
        cpu_data = json.load(file)
    with open(gpu_json, "r") as file:
        gpu_data = json.load(file)


    cpu_benchmark_results = cpu_data['benchmark_results']
    gpu_benchmark_results = gpu_data['benchmark_results']

    # Assume that there is only one scenario in both json files
    cpu_scenario_name, cpu_metrics_list = list(cpu_benchmark_results.items())[0]
    gpu_scenario_name, gpu_metrics_list = list(gpu_benchmark_results.items())[0]

    batch_sizes = [m['batch_size'] for m in gpu_metrics_list]

    if y_axis == "time":
      cpu_steps = [m['total_time'] for m in cpu_metrics_list]
      gpu_steps = [m['total_time'] for m in gpu_metrics_list]
    elif y_axis == "steps":
      cpu_steps = [m['num_steps'] * m['batch_size'] / m['total_time'] for m in cpu_metrics_list]
      gpu_steps = [m['num_steps'] * m['batch_size'] / m['total_time'] for m in gpu_metrics_list]
    else:
      raise ValueError(f"Invalid value for y_axis: {y_axis}")

    plt.figure()
    plt.plot(batch_sizes, cpu_steps, color="blue", marker="o", label="CPU")
    plt.plot(batch_sizes, gpu_steps, color="green", marker="s", label="GPU")
    plt.legend(loc="upper left")

    # Special points
    for x_val, pu in special_points:
        if pu == "cpu":
            y_val = cpu_steps[batch_sizes.index(x_val)]
            opp_y_val = gpu_steps[batch_sizes.index(x_val)]
            color = "blue"
        elif pu == "gpu":
            y_val = gpu_steps[batch_sizes.index(x_val)]
            opp_y_val = cpu_steps[batch_sizes.index(x_val)]
            color = "green"
        else:
            raise ValueError(f"Invalid value for pu: {pu}")

        plt.annotate(
            round_to_sig_figs(y_val), 
            (x_val, y_val), 
            textcoords="offset points",
            xytext=(0, 10) if y_val >= opp_y_val else (0, -20),
            ha="center", 
            fontsize=10,
            color=color,
            bbox=dict(boxstyle="round,pad=0.3", edgecolor=color, facecolor="white")
        )

    if log:
        plt.xscale("log", base=2)
    plt.xlabel("Batch Size")
    if (y_axis == "time"):
      plt.ylabel("Total time (in s)")
      plt.title(f"Total time (100 steps) vs Batch Size ({gpu_scenario_name})")
      plot_path = os.path.join(
          output_dir, f"{gpu_scenario_name}_total-time.png"
      )
    else:
      plt.ylabel(f"Total steps per second")
      plt.title(f"Total Steps per Second (100 steps) vs Batch Size ({gpu_scenario_name})")
      plot_path = os.path.join(
        output_dir, f"{gpu_scenario_name}_total-steps-per-sec.png"
      )

    plt.grid(True)
    plt.savefig(plot_path, bbox_inches="tight")
    plt.close()

def plot_cpu_gpu_step_graph(output_dir: str, y_axis: str, log: bool) -> None:
    os.makedirs(output_dir, exist_ok=True)

    input_dir = "scripts/benchmarking/graph_gen/jsons"
    cpu_empty_world_json = "step_cpu_1_agent_simple_100_steps.json"
    cpu_non_empty_world_json = "step_cpu_1_agent_non_empty_world_simple_100_steps.json"
    gpu_empty_world_json = "step_gpu_1_agent_simple_100_steps.json"
    gpu_non_empty_world_json = "step_gpu_1_agent_simple_non_empty_world_100_steps.json"

    cpu_empty_world_json = os.path.join(input_dir, cpu_empty_world_json)
    cpu_non_empty_world_json = os.path.join(input_dir, cpu_non_empty_world_json)
    gpu_empty_world_json = os.path.join(input_dir, gpu_empty_world_json)
    gpu_non_empty_world_json = os.path.join(input_dir, gpu_non_empty_world_json)

    with open(cpu_empty_world_json, "r") as file:
      cpu_empty_world_data = json.load(file)
    with open(cpu_non_empty_world_json, "r") as file:
      cpu_non_empty_world_data = json.load(file)
    with open(gpu_empty_world_json, "r") as file:
      gpu_empty_world_data = json.load(file)
    with open(gpu_non_empty_world_json, "r") as file:
      gpu_non_empty_world_data = json.load(file)

    cpu_empty_world_results = cpu_empty_world_data['benchmark_results']
    cpu_non_empty_world_results = cpu_non_empty_world_data['benchmark_results']
    gpu_empty_world_results = gpu_empty_world_data['benchmark_results']
    gpu_non_empty_world_results = gpu_non_empty_world_data['benchmark_results']

    # Assume that there is only one scenario in both json files
    _, cpu_empty_world_metrics_list = list(cpu_empty_world_results.items())[0]
    _, cpu_non_empty_world_metrics_list = list(cpu_non_empty_world_results.items())[0]
    _, gpu_empty_world_metrics_list = list(gpu_empty_world_results.items())[0]
    scenario_name, gpu_non_empty_world_metrics_list = list(gpu_non_empty_world_results.items())[0]

    cpu_empty_world_batch_sizes = [m['batch_size'] for m in cpu_empty_world_metrics_list]
    cpu_non_empty_world_batch_sizes = [m['batch_size'] for m in cpu_non_empty_world_metrics_list]
    gpu_empty_world_batch_sizes = [m['batch_size'] for m in gpu_empty_world_metrics_list]
    gpu_non_empty_world_batch_sizes = [m['batch_size'] for m in gpu_non_empty_world_metrics_list]

    if y_axis == "time":
      cpu_empty_world_steps = [m['total_time'] for m in cpu_empty_world_metrics_list]
      cpu_non_empty_world_steps = [m['total_time'] for m in cpu_non_empty_world_metrics_list]
      gpu_empty_world_steps = [m['total_time'] for m in gpu_empty_world_metrics_list]
      gpu_non_empty_world_steps = [m['total_time'] for m in gpu_non_empty_world_metrics_list]
    elif y_axis == "steps":
      cpu_empty_world_steps = [m['num_steps'] * m['batch_size'] / m['total_time'] for m in cpu_empty_world_metrics_list]
      cpu_non_empty_world_steps = [m['num_steps'] * m['batch_size'] / m['total_time'] for m in cpu_non_empty_world_metrics_list]
      gpu_empty_world_steps = [m['num_steps'] * m['batch_size'] / m['total_time'] for m in gpu_empty_world_metrics_list]
      gpu_non_empty_world_steps = [m['num_steps'] * m['batch_size'] / m['total_time'] for m in gpu_non_empty_world_metrics_list]
    else:
      raise ValueError(f"Invalid value for y_axis: {y_axis}")

    plt.figure()
    plt.plot(cpu_empty_world_batch_sizes, cpu_empty_world_steps, color="blue", marker="x", linestyle=':', label="CPU (empty world)")
    plt.plot(cpu_non_empty_world_batch_sizes, cpu_non_empty_world_steps, color="blue", marker="o", label="CPU (non-empty world)")
    plt.plot(gpu_empty_world_batch_sizes, gpu_empty_world_steps, color="green", marker="x", linestyle=':', label="GPU (empty world)")
    plt.plot(gpu_non_empty_world_batch_sizes, gpu_non_empty_world_steps, color="green", marker="o", label="GPU (non-empty world)")

    legend_elements = [
      mpatches.Patch(color='blue', label='CPU'),
      mpatches.Patch(color='green', label='GPU'),
      Line2D([0], [0], color='black', lw=1, marker='x', linestyle=':', label='empty world (baseline)'),
      Line2D([0], [0], color='black', lw=1, marker='o', label='non-empty (2x2) world'),
    ]

    plt.legend(handles=legend_elements, loc='upper left')

    # special_points = [(1, "gpu"), (2**9, "cpu"), (2**9, "gpu"), (2048, "gpu"), (16384, "gpu")]
    special_points = [(1, "cpu"), (1, "gpu"), (2**10, "cpu"), (2**10, "gpu"), (16384, "gpu")]
    # Special points
    for x_val, pu in special_points:
        if pu == "cpu":
            y_val = cpu_non_empty_world_steps[cpu_non_empty_world_batch_sizes.index(x_val)]
            opp_y_val = gpu_non_empty_world_steps[gpu_non_empty_world_batch_sizes.index(x_val)]
            color = "blue"
        elif pu == "gpu":
            y_val = gpu_non_empty_world_steps[gpu_non_empty_world_batch_sizes.index(x_val)]
            if (x_val not in cpu_non_empty_world_batch_sizes):
               opp_y_val = 0
            else:
              opp_y_val = cpu_non_empty_world_steps[cpu_non_empty_world_batch_sizes.index(x_val)]
            color = "green"
        else:
            raise ValueError(f"Invalid value for pu: {pu}")

        plt.annotate(
            round_to_sig_figs(y_val), 
            (x_val, y_val), 
            textcoords="offset points",
            xytext=(0, 10) if y_val >= opp_y_val else (0, -15),
            ha="center", 
            fontsize=9,
            color=color,
            bbox=dict(boxstyle="round,pad=0.3", edgecolor=color, facecolor="white")
        )

    if log:
        plt.xscale("log", base=2)
    plt.xlabel("Batch Size")
    if (y_axis == "time"):
      plt.ylabel("Total time (in s)")
      plt.title(f"Total time (100 steps) vs Batch Size ({scenario_name})")
      plot_path = os.path.join(
          output_dir, f"{scenario_name}_total-time.png"
      )
    else:
      plt.ylabel(f"Total steps per second")
      plt.title(f"Total Steps per Second (100 steps) vs Batch Size ({scenario_name})")
      plot_path = os.path.join(
        output_dir, f"{scenario_name}_total-steps-per-sec.png"
      )

    plt.grid(True)
    plt.savefig(plot_path, bbox_inches="tight")
    plt.close()

def plot_agents_empty_world_step_graph(output_dir: str, y_axis: str, log: bool) -> None:
    os.makedirs(output_dir, exist_ok=True)

    input_dir = "scripts/benchmarking/graph_gen/jsons"
    gpu_1_agent_json = "step_gpu_1_agent_simple_100_steps.json"
    gpu_2_agents_json = "step_gpu_2_agents_simple_100_steps.json"
    gpu_4_agents_json = "step_gpu_4_agents_simple_100_steps.json"

    gpu_1_agent_json = os.path.join(input_dir, gpu_1_agent_json)
    gpu_2_agents_json = os.path.join(input_dir, gpu_2_agents_json)
    gpu_4_agents_json = os.path.join(input_dir, gpu_4_agents_json)

    with open(gpu_1_agent_json, "r") as file:
        gpu_1_agent_data = json.load(file)
    with open(gpu_2_agents_json, "r") as file:
        gpu_2_agents_data = json.load(file)
    with open(gpu_4_agents_json, "r") as file:
        gpu_4_agents_data = json.load(file)


    gpu_1_agent_results = gpu_1_agent_data['benchmark_results']
    gpu_2_agents_results = gpu_2_agents_data['benchmark_results']
    gpu_4_agents_results = gpu_4_agents_data['benchmark_results']

    # Assume that there is only one scenario in both json files
    _, gpu_1_agent_metrics_list = list(gpu_1_agent_results.items())[0]
    _, gpu_2_agents_metrics_list = list(gpu_2_agents_results.items())[0]
    scenario_name, gpu_4_agents_metrics_list = list(gpu_4_agents_results.items())[0]

    gpu_1_agent_batch_sizes = [m['batch_size'] for m in gpu_1_agent_metrics_list]
    gpu_2_agents_batch_sizes = [m['batch_size'] for m in gpu_2_agents_metrics_list]
    gpu_4_agents_batch_sizes = [m['batch_size'] for m in gpu_4_agents_metrics_list]

    if y_axis == "time":
      gpu_1_agent_steps = [m['total_time'] for m in gpu_1_agent_metrics_list]
      gpu_2_agents_steps = [m['total_time'] for m in gpu_2_agents_metrics_list]
      gpu_4_agents_steps = [m['total_time'] for m in gpu_4_agents_metrics_list]
    elif y_axis == "steps":
      gpu_1_agent_steps = [m['num_steps'] * m['batch_size'] / m['total_time'] for m in gpu_1_agent_metrics_list]
      gpu_2_agents_steps = [m['num_steps'] * m['batch_size'] / m['total_time'] for m in gpu_2_agents_metrics_list]
      gpu_4_agents_steps = [m['num_steps'] * m['batch_size'] / m['total_time'] for m in gpu_4_agents_metrics_list]
    else:
      raise ValueError(f"Invalid value for y_axis: {y_axis}")

    plt.figure()
    plt.plot(gpu_1_agent_batch_sizes, gpu_1_agent_steps, color="red", marker="o", label="1 agent")
    plt.plot(gpu_2_agents_batch_sizes, gpu_2_agents_steps, color="green", marker="s", label="2 agents")
    plt.plot(gpu_4_agents_batch_sizes, gpu_4_agents_steps, color="blue", marker="x", label="4 agents")
    plt.legend(loc="upper left")

    # # Special points
    # for x_val, pu in special_points:
    #     if pu == "cpu":
    #         y_val = cpu_steps[batch_sizes.index(x_val)]
    #         opp_y_val = gpu_steps[batch_sizes.index(x_val)]
    #         color = "blue"
    #     elif pu == "gpu":
    #         y_val = gpu_steps[batch_sizes.index(x_val)]
    #         opp_y_val = cpu_steps[batch_sizes.index(x_val)]
    #         color = "green"
    #     else:
    #         raise ValueError(f"Invalid value for pu: {pu}")

    #     plt.annotate(
    #         round_to_sig_figs(y_val), 
    #         (x_val, y_val), 
    #         textcoords="offset points",
    #         xytext=(0, 10) if y_val >= opp_y_val else (0, -20),
    #         ha="center", 
    #         fontsize=10,
    #         color=color,
    #         bbox=dict(boxstyle="round,pad=0.3", edgecolor=color, facecolor="white")
    #     )

    if log:
        plt.xscale("log", base=2)
    plt.xlabel("Batch Size")
    if (y_axis == "time"):
      plt.ylabel("Total time (in s)")
      plt.title(f"Total time (100 steps) vs Batch Size ({scenario_name})")
      plot_path = os.path.join(
          output_dir, f"{scenario_name}_total-time.png"
      )
    else:
      plt.ylabel(f"Total steps per second")
      plt.title(f"Total Steps per Second (100 steps) vs Batch Size ({scenario_name})")
      plot_path = os.path.join(
        output_dir, f"{scenario_name}_total-steps-per-sec.png"
      )

    plt.grid(True)
    plt.savefig(plot_path, bbox_inches="tight")
    plt.close()

def plot_agents_step_graph(output_dir: str, y_axis: str, log: bool) -> None:
    os.makedirs(output_dir, exist_ok=True)

    input_dir = "scripts/benchmarking/graph_gen/jsons"
    gpu_1_agent_empty_world_json = "step_gpu_1_agent_simple_100_steps.json"
    gpu_2_agents_empty_world_json = "step_gpu_2_agents_simple_100_steps.json"
    gpu_4_agents_empty_world_json = "step_gpu_4_agents_simple_100_steps.json"
    gpu_1_agent_non_empty_world_json = "step_gpu_1_agent_simple_non_empty_world_100_steps.json"
    gpu_2_agents_non_empty_world_json = "step_gpu_2_agents_simple_non_empty_world_100_steps.json"
    gpu_4_agents_non_empty_world_json = "step_gpu_4_agents_simple_non_empty_world_100_steps.json"

    gpu_1_agent_empty_world_json = os.path.join(input_dir, gpu_1_agent_empty_world_json)
    gpu_2_agents_empty_world_json = os.path.join(input_dir, gpu_2_agents_empty_world_json)
    gpu_4_agents_empty_world_json = os.path.join(input_dir, gpu_4_agents_empty_world_json)
    gpu_1_agent_non_empty_world_json = os.path.join(input_dir, gpu_1_agent_non_empty_world_json)
    gpu_2_agents_non_empty_world_json = os.path.join(input_dir, gpu_2_agents_non_empty_world_json)
    gpu_4_agents_non_empty_world_json = os.path.join(input_dir, gpu_4_agents_non_empty_world_json)

    with open(gpu_1_agent_empty_world_json, "r") as file:
        gpu_1_agent_empty_world_data = json.load(file)
    with open(gpu_2_agents_empty_world_json, "r") as file:
        gpu_2_agents_empty_world_data = json.load(file)
    with open(gpu_4_agents_empty_world_json, "r") as file:
        gpu_4_agents_empty_world_data = json.load(file)
    with open(gpu_1_agent_non_empty_world_json, "r") as file:
        gpu_1_agent_non_empty_world_data = json.load(file)
    with open(gpu_2_agents_non_empty_world_json, "r") as file:
        gpu_2_agents_non_empty_world_data = json.load(file)
    with open(gpu_4_agents_non_empty_world_json, "r") as file:
        gpu_4_agents_non_empty_world_data = json.load(file)


    gpu_1_agent_empty_world_results = gpu_1_agent_empty_world_data['benchmark_results']
    gpu_2_agents_empty_world_results = gpu_2_agents_empty_world_data['benchmark_results']
    gpu_4_agents_empty_world_results = gpu_4_agents_empty_world_data['benchmark_results']
    gpu_1_agent_non_empty_world_results = gpu_1_agent_non_empty_world_data['benchmark_results']
    gpu_2_agents_non_empty_world_results = gpu_2_agents_non_empty_world_data['benchmark_results']
    gpu_4_agents_non_empty_world_results = gpu_4_agents_non_empty_world_data['benchmark_results']

    # Assume that there is only one scenario in both json files
    _, gpu_1_agent_empty_world_metrics_list = list(gpu_1_agent_empty_world_results.items())[0]
    _, gpu_2_agents_empty_world_metrics_list = list(gpu_2_agents_empty_world_results.items())[0]
    _, gpu_4_agents_empty_world_metrics_list = list(gpu_4_agents_empty_world_results.items())[0]
    _, gpu_1_agent_non_empty_world_metrics_list = list(gpu_1_agent_non_empty_world_results.items())[0]
    _, gpu_2_agents_non_empty_world_metrics_list = list(gpu_2_agents_non_empty_world_results.items())[0]
    scenario_name, gpu_4_agents_non_empty_world_metrics_list = list(gpu_4_agents_non_empty_world_results.items())[0]

    gpu_1_agent_empty_world_batch_sizes = [m['batch_size'] for m in gpu_1_agent_empty_world_metrics_list]
    gpu_2_agents_empty_world_batch_sizes = [m['batch_size'] for m in gpu_2_agents_empty_world_metrics_list]
    gpu_4_agents_empty_world_batch_sizes = [m['batch_size'] for m in gpu_4_agents_empty_world_metrics_list]
    gpu_1_agent_non_empty_world_batch_sizes = [m['batch_size'] for m in gpu_1_agent_non_empty_world_metrics_list]
    gpu_2_agents_non_empty_world_batch_sizes = [m['batch_size'] for m in gpu_2_agents_non_empty_world_metrics_list]
    gpu_4_agents_non_empty_world_batch_sizes = [m['batch_size'] for m in gpu_4_agents_non_empty_world_metrics_list]

    if y_axis == "time":
      gpu_1_agent_empty_world_steps = [m['total_time'] for m in gpu_1_agent_empty_world_metrics_list]
      gpu_2_agents_empty_world_steps = [m['total_time'] for m in gpu_2_agents_empty_world_metrics_list]
      gpu_4_agents_empty_world_steps = [m['total_time'] for m in gpu_4_agents_empty_world_metrics_list]
      gpu_1_agent_non_empty_world_steps = [m['total_time'] for m in gpu_1_agent_non_empty_world_metrics_list]
      gpu_2_agents_non_empty_world_steps = [m['total_time'] for m in gpu_2_agents_non_empty_world_metrics_list]
      gpu_4_agents_non_empty_world_steps = [m['total_time'] for m in gpu_4_agents_non_empty_world_metrics_list]
    elif y_axis == "steps":
      gpu_1_agent_empty_world_steps = [m['num_steps'] * m['batch_size'] / m['total_time'] for m in gpu_1_agent_empty_world_metrics_list]
      gpu_2_agents_empty_world_steps = [m['num_steps'] * m['batch_size'] / m['total_time'] for m in gpu_2_agents_empty_world_metrics_list]
      gpu_4_agents_empty_world_steps = [m['num_steps'] * m['batch_size'] / m['total_time'] for m in gpu_4_agents_empty_world_metrics_list]
      gpu_1_agent_non_empty_world_steps = [m['num_steps'] * m['batch_size'] / m['total_time'] for m in gpu_1_agent_non_empty_world_metrics_list]
      gpu_2_agents_non_empty_world_steps = [m['num_steps'] * m['batch_size'] / m['total_time'] for m in gpu_2_agents_non_empty_world_metrics_list]
      gpu_4_agents_non_empty_world_steps = [m['num_steps'] * m['batch_size'] / m['total_time'] for m in gpu_4_agents_non_empty_world_metrics_list]
    else:
      raise ValueError(f"Invalid value for y_axis: {y_axis}")

    plt.figure()
    plt.plot(gpu_1_agent_empty_world_batch_sizes, gpu_1_agent_empty_world_steps, color="red", marker="x", linestyle=":", label="1 agent (empty world)")
    plt.plot(gpu_2_agents_empty_world_batch_sizes, gpu_2_agents_empty_world_steps, color="green", marker="x", linestyle=":", label="2 agents (empty world)")
    plt.plot(gpu_4_agents_empty_world_batch_sizes, gpu_4_agents_empty_world_steps, color="blue", marker="x", linestyle=":", label="4 agents (empty world)")
    plt.plot(gpu_1_agent_non_empty_world_batch_sizes, gpu_1_agent_non_empty_world_steps, color="red", marker="o", label="1 agent (non-empty world)")
    plt.plot(gpu_2_agents_non_empty_world_batch_sizes, gpu_2_agents_non_empty_world_steps, color="green", marker="o", label="2 agents (non-empty world)")
    plt.plot(gpu_4_agents_non_empty_world_batch_sizes, gpu_4_agents_non_empty_world_steps, color="blue", marker="o", label="4 agents (non-empty world)")

    legend_elements = [
      mpatches.Patch(color='red', label='1 agent'),
      mpatches.Patch(color='green', label='2 agents'),
      mpatches.Patch(color='blue', label='4 agents'),
      Line2D([0], [0], color='black', lw=1, marker='x', linestyle=':', label='empty world (baseline)'),
      Line2D([0], [0], color='black', lw=1, marker='o', label='non-empty (2x2) world'),
    ]

    plt.legend(handles=legend_elements, loc='upper left')

    # special_points = [(1, "1"), (1, "2"), (1, "4"), (2**11, "1"), (2**11, "2"), (2**8, "4"), (2**14, "1"), (2**13, "2"), (2**13, "4")]
    special_points = []

    # Special points
    for x_val, pu in special_points:
        if pu == "1":
            y_val = gpu_1_agent_non_empty_world_steps[gpu_1_agent_non_empty_world_batch_sizes.index(x_val)]
            color = "red"
        elif pu == "2":
            y_val = gpu_2_agents_non_empty_world_steps[gpu_2_agents_non_empty_world_batch_sizes.index(x_val)]
            color = "green"
        elif pu == "4":
            y_val = gpu_4_agents_non_empty_world_steps[gpu_4_agents_non_empty_world_batch_sizes.index(x_val)]
            color = "blue"
        else:
            raise ValueError(f"Invalid value for pu: {pu}")

        plt.annotate(
            round_to_sig_figs(y_val), 
            (x_val, y_val), 
            textcoords="offset points",
            xytext=(0, 10) if pu == "4" else (0, -15),
            ha="center", 
            fontsize=8,
            color=color,
            bbox=dict(boxstyle="round,pad=0.3", edgecolor=color, facecolor="white")
        )

    if log:
        plt.xscale("log", base=2)
    plt.xlabel("Batch Size")
    if (y_axis == "time"):
      plt.ylabel("Total time (in s)")
      plt.title(f"Total time (100 steps) vs Batch Size ({scenario_name})")
      plot_path = os.path.join(
          output_dir, f"{scenario_name}_total-time.png"
      )
    else:
      plt.ylabel(f"Total steps per second")
      plt.title(f"Total Steps per Second (100 steps) vs Batch Size ({scenario_name})")
      plot_path = os.path.join(
        output_dir, f"{scenario_name}_total-steps-per-sec.png"
      )

    plt.grid(True)
    plt.savefig(plot_path, bbox_inches="tight")
    plt.close()

def plot_grid_sizes_step_graph(output_dir: str, y_axis: str, log: bool) -> None:
    os.makedirs(output_dir, exist_ok=True)

    input_dir = "scripts/benchmarking/graph_gen/jsons"
    gpu_2x2_world_json = "step_gpu_1_agent_simple_non_empty_world_100_steps.json"
    gpu_4x4_world_json = "step_gpu_1_agent_simple_non_empty_world_4x4_100_steps.json"
    gpu_8x8_world_json = "step_gpu_1_agent_simple_non_empty_world_8x8_100_steps.json"

    gpu_2x2_world_json = os.path.join(input_dir, gpu_2x2_world_json)
    gpu_4x4_world_json = os.path.join(input_dir, gpu_4x4_world_json)
    gpu_8x8_world_json = os.path.join(input_dir, gpu_8x8_world_json)
    # gpu_1_agent_empty_world_json = os.path.join(input_dir, gpu_1_agent_empty_world_json)
    # gpu_2_agents_empty_world_json = os.path.join(input_dir, gpu_2_agents_empty_world_json)
    # gpu_4_agents_empty_world_json = os.path.join(input_dir, gpu_4_agents_empty_world_json)

    with open(gpu_2x2_world_json, "r") as file:
        gpu_2x2_world_data = json.load(file)
    with open(gpu_4x4_world_json, "r") as file:
        gpu_4x4_world_data = json.load(file)
    with open(gpu_8x8_world_json, "r") as file:
        gpu_8x8_world_data = json.load(file)

    gpu_2x2_world_results = gpu_2x2_world_data['benchmark_results']
    gpu_4x4_world_results = gpu_4x4_world_data['benchmark_results']
    gpu_8x8_world_results = gpu_8x8_world_data['benchmark_results']

    # Assume that there is only one scenario in both json files
    _, gpu_2x2_world_metrics_list = list(gpu_2x2_world_results.items())[0]
    _, gpu_4x4_world_metrics_list = list(gpu_4x4_world_results.items())[0]
    scenario_name, gpu_8x8_world_metrics_list = list(gpu_8x8_world_results.items())[0]

    gpu_2x2_world_batch_sizes = [m['batch_size'] for m in gpu_2x2_world_metrics_list]
    gpu_4x4_world_batch_sizes = [m['batch_size'] for m in gpu_4x4_world_metrics_list]
    gpu_8x8_world_batch_sizes = [m['batch_size'] for m in gpu_8x8_world_metrics_list]

    if y_axis == "time":
      gpu_2x2_world_steps = [m['total_time'] for m in gpu_2x2_world_metrics_list]
      gpu_4x4_world_steps = [m['total_time'] for m in gpu_4x4_world_metrics_list]
      gpu_8x8_world_steps = [m['total_time'] for m in gpu_8x8_world_metrics_list]
    elif y_axis == "steps":
      gpu_2x2_world_steps = [m['num_steps'] * m['batch_size'] / m['total_time'] for m in gpu_2x2_world_metrics_list]
      gpu_4x4_world_steps = [m['num_steps'] * m['batch_size'] / m['total_time'] for m in gpu_4x4_world_metrics_list]
      gpu_8x8_world_steps = [m['num_steps'] * m['batch_size'] / m['total_time'] for m in gpu_8x8_world_metrics_list]
    else:
      raise ValueError(f"Invalid value for y_axis: {y_axis}")

    plt.figure()
    plt.plot(gpu_2x2_world_batch_sizes, gpu_2x2_world_steps, color="red", marker="x", label="2x2 world")
    plt.plot(gpu_4x4_world_batch_sizes, gpu_4x4_world_steps, color="green", marker="o", label="4x4 world")
    plt.plot(gpu_8x8_world_batch_sizes, gpu_8x8_world_steps, color="blue", marker="s", label="8x8 world")

    plt.legend(loc='upper left')

    # special_points = [(1, "1"), (1, "2"), (1, "4"), (2**11, "1"), (2**11, "2"), (2**8, "4"), (2**14, "1"), (2**13, "2"), (2**13, "4")]
    special_points = []

    # # Special points
    # for x_val, pu in special_points:
    #     if pu == "1":
    #         y_val = gpu_1_agent_non_empty_world_steps[gpu_1_agent_non_empty_world_batch_sizes.index(x_val)]
    #         color = "red"
    #     elif pu == "2":
    #         y_val = gpu_2_agents_non_empty_world_steps[gpu_2_agents_non_empty_world_batch_sizes.index(x_val)]
    #         color = "green"
    #     elif pu == "4":
    #         y_val = gpu_4_agents_non_empty_world_steps[gpu_4_agents_non_empty_world_batch_sizes.index(x_val)]
    #         color = "blue"
    #     else:
    #         raise ValueError(f"Invalid value for pu: {pu}")

    #     plt.annotate(
    #         round_to_sig_figs(y_val), 
    #         (x_val, y_val), 
    #         textcoords="offset points",
    #         xytext=(0, 10) if pu == "4" else (0, -15),
    #         ha="center", 
    #         fontsize=8,
    #         color=color,
    #         bbox=dict(boxstyle="round,pad=0.3", edgecolor=color, facecolor="white")
    #     )

    if log:
        plt.xscale("log", base=2)
    plt.xlabel("Batch Size")
    if (y_axis == "time"):
      plt.ylabel("Total time (in s)")
      plt.title(f"Total time (100 steps) vs Batch Size ({scenario_name})")
      plot_path = os.path.join(
          output_dir, f"{scenario_name}_total-time.png"
      )
    else:
      plt.ylabel(f"Total steps per second")
      plt.title(f"Total Steps per Second (100 steps) vs Batch Size ({scenario_name})")
      plot_path = os.path.join(
        output_dir, f"{scenario_name}_total-steps-per-sec.png"
      )

    plt.grid(True)
    plt.savefig(plot_path, bbox_inches="tight")
    plt.close()
<<<<<<< HEAD
=======
   
def plot_cpu_gpu_render_frame(output_dir: str, y_axis: str, log: bool, agent_count: int) -> None:
    os.makedirs(output_dir, exist_ok=True)

    input_dir = "scripts/benchmarking/graph_gen/render_frame"
    
    cpu_non_empty_world_json = f"cpu/non_empty_world/{agent_count} agent{"s" if agent_count != 1 else ""}/render_frame_cpu_{agent_count}_agent{"s" if agent_count != 1 else ""}_non_empty_world_100_steps.json"
    gpu_non_empty_world_json = f"gpu/non_empty_world/{agent_count} agent{"s" if agent_count != 1 else ""}/render_frame_gpu_{agent_count}_agent{"s" if agent_count != 1 else ""}_non_empty_world_100_steps.json"
    cpu_empty_world_json = f"cpu/empty_world/{agent_count} agent{"s" if agent_count != 1 else ""}/render_frame_cpu_{agent_count}_agent{"s" if agent_count != 1 else ""}_empty_world_100_steps.json"
    gpu_empty_world_json = f"gpu/empty_world/{agent_count} agent{"s" if agent_count != 1 else ""}/render_frame_gpu_{agent_count}_agent{"s" if agent_count != 1 else ""}_empty_world_100_steps.json"
    
    cpu_empty_world_json = os.path.join(input_dir, cpu_empty_world_json)
    cpu_non_empty_world_json = os.path.join(input_dir, cpu_non_empty_world_json)
    gpu_empty_world_json = os.path.join(input_dir, gpu_empty_world_json)
    gpu_non_empty_world_json = os.path.join(input_dir, gpu_non_empty_world_json)

    with open(cpu_empty_world_json, "r") as file:
      cpu_empty_world_data = json.load(file)
    with open(cpu_non_empty_world_json, "r") as file:
      cpu_non_empty_world_data = json.load(file)
    with open(gpu_empty_world_json, "r") as file:
      gpu_empty_world_data = json.load(file)
    with open(gpu_non_empty_world_json, "r") as file:
      gpu_non_empty_world_data = json.load(file)

    cpu_empty_world_results = cpu_empty_world_data['benchmark_results']
    cpu_non_empty_world_results = cpu_non_empty_world_data['benchmark_results']
    gpu_empty_world_results = gpu_empty_world_data['benchmark_results']
    gpu_non_empty_world_results = gpu_non_empty_world_data['benchmark_results']

    # Assume that there is only one scenario in both json files
    _, cpu_empty_world_metrics_list = list(cpu_empty_world_results.items())[0]
    _, cpu_non_empty_world_metrics_list = list(cpu_non_empty_world_results.items())[0]
    cpu_empty_world_metrics_list = cpu_empty_world_metrics_list[1::2]
    cpu_non_empty_world_metrics_list = cpu_non_empty_world_metrics_list[1::2]
    _, gpu_empty_world_metrics_list = list(gpu_empty_world_results.items())[0]
    scenario_name, gpu_non_empty_world_metrics_list = list(gpu_non_empty_world_results.items())[0]
    gpu_empty_world_metrics_list = gpu_empty_world_metrics_list[1::2]
    gpu_non_empty_world_metrics_list = gpu_non_empty_world_metrics_list[1::2]

    cpu_non_empty_world_metrics_list = [m for ms in cpu_non_empty_world_metrics_list for m in ms]
    gpu_non_empty_world_metrics_list = [m for ms in gpu_non_empty_world_metrics_list for m in ms]
    cpu_empty_world_metrics_list = [m for ms in cpu_empty_world_metrics_list for m in ms]
    gpu_empty_world_metrics_list = [m for ms in gpu_empty_world_metrics_list for m in ms]

    cpu_empty_world_batch_sizes = [m['batch_size'] for m in cpu_empty_world_metrics_list]
    cpu_non_empty_world_batch_sizes = [m['batch_size'] for m in cpu_non_empty_world_metrics_list]
    gpu_empty_world_batch_sizes = [m['batch_size'] for m in gpu_empty_world_metrics_list]
    gpu_non_empty_world_batch_sizes = [m['batch_size'] for m in gpu_non_empty_world_metrics_list]

    if y_axis == "time":
      cpu_empty_world_steps = [m['total_time'] for m in cpu_empty_world_metrics_list]
      cpu_non_empty_world_steps = [m['total_time'] for m in cpu_non_empty_world_metrics_list]
      gpu_empty_world_steps = [m['total_time'] for m in gpu_empty_world_metrics_list]
      gpu_non_empty_world_steps = [m['total_time'] for m in gpu_non_empty_world_metrics_list]
    elif y_axis == "steps":
      cpu_empty_world_steps = [m['num_steps'] * m['batch_size'] / m['total_time'] for m in cpu_empty_world_metrics_list]
      cpu_non_empty_world_steps = [m['num_steps'] * m['batch_size'] / m['total_time'] for m in cpu_non_empty_world_metrics_list]
      gpu_empty_world_steps = [m['num_steps'] * m['batch_size'] / m['total_time'] for m in gpu_empty_world_metrics_list]
      gpu_non_empty_world_steps = [m['num_steps'] * m['batch_size'] / m['total_time'] for m in gpu_non_empty_world_metrics_list]
    else:
      raise ValueError(f"Invalid value for y_axis: {y_axis}")
    
    x = map(lambda m: print(m), cpu_non_empty_world_batch_sizes)
    print(cpu_non_empty_world_steps)
    plt.figure()
    plt.plot(cpu_empty_world_batch_sizes, cpu_empty_world_steps, color="blue", marker="x", linestyle=':', label="CPU (empty world)")
    plt.plot(cpu_non_empty_world_batch_sizes, cpu_non_empty_world_steps, color="blue", marker="o", label="CPU (non-empty world)")
    plt.plot(gpu_empty_world_batch_sizes, gpu_empty_world_steps, color="green", marker="x", linestyle=':', label="GPU (empty world)")
    plt.plot(gpu_non_empty_world_batch_sizes, gpu_non_empty_world_steps, color="green", marker="o", label="GPU (non-empty world)")

    legend_elements = [
      mpatches.Patch(color='blue', label='CPU'),
      mpatches.Patch(color='green', label='GPU'),
      Line2D([0], [0], color='black', lw=1, marker='x', linestyle=':', label='empty world (baseline)'),
      Line2D([0], [0], color='black', lw=1, marker='o', label='non-empty (2x2) world'),
    ]

    plt.legend(handles=legend_elements, loc='upper left')

    # special_points = [(1, "gpu"), (2**9, "cpu"), (2**9, "gpu"), (2048, "gpu"), (16384, "gpu")]
    # special_points = [(1, "cpu"), (1, "gpu"), (2**10, "cpu"), (2**10, "gpu"), (16384, "gpu")]
    # # Special points
    # for x_val, pu in special_points:
    #     if pu == "cpu":
    #         y_val = cpu_non_empty_world_steps[cpu_non_empty_world_batch_sizes.index(x_val)]
    #         opp_y_val = gpu_non_empty_world_steps[gpu_non_empty_world_batch_sizes.index(x_val)]
    #         color = "blue"
    #     elif pu == "gpu":
    #         y_val = gpu_non_empty_world_steps[gpu_non_empty_world_batch_sizes.index(x_val)]
    #         if (x_val not in cpu_non_empty_world_batch_sizes):
    #            opp_y_val = 0
    #         else:
    #           opp_y_val = cpu_non_empty_world_steps[cpu_non_empty_world_batch_sizes.index(x_val)]
    #         color = "green"
    #     else:
    #         raise ValueError(f"Invalid value for pu: {pu}")

    #     plt.annotate(
    #         round_to_sig_figs(y_val), 
    #         (x_val, y_val), 
    #         textcoords="offset points",
    #         xytext=(0, 10) if y_val >= opp_y_val else (0, -15),
    #         ha="center", 
    #         fontsize=9,
    #         color=color,
    #         bbox=dict(boxstyle="round,pad=0.3", edgecolor=color, facecolor="white")
    #     )

    if log:
        plt.xscale("log", base=2)
    plt.xlabel("Batch Size")
    if (y_axis == "time"):
      plt.ylabel("Total time (in s)")
      plt.title(f"Total time (100 steps) vs Batch Size ({scenario_name})")
      plot_path = os.path.join(
          output_dir, f"{scenario_name}_total-time.png"
      )
    else:
      plt.ylabel(f"Total steps per second")
      plt.title(f"Total Steps per Second (100 steps) vs Batch Size ({scenario_name})")
      plot_path = os.path.join(
        output_dir, f"{scenario_name}_total-steps-per-sec.png"
      )

    plt.grid(True)
    print(plot_path)
    plt.savefig(plot_path, bbox_inches="tight")
    plt.close()
>>>>>>> b334814b

def plot_agents_render_frame_graph(output_dir: str, y_axis: str, log: bool) -> None:
    os.makedirs(output_dir, exist_ok=True)

    input_dir = "scripts/benchmarking/graph_gen/jsons"
    gpu_1_agent_empty_world_json = "render_frame_gpu_1_agent_empty_world_100_steps.json"
    gpu_2_agents_empty_world_json = "render_frame_gpu_2_agents_empty_world_100_steps.json"
    gpu_4_agents_empty_world_json = "render_frame_gpu_4_agents_empty_world_100_steps.json"
    gpu_1_agent_non_empty_world_json = "render_frame_gpu_1_agent_2x2_100_steps.json"
    gpu_2_agents_non_empty_world_json = "render_frame_gpu_2_agents_simple_non_empty_world_100_steps.json"
    gpu_4_agents_non_empty_world_json = "render_frame_gpu_4_agents_simple_non_empty_world_100_steps.json"

    gpu_1_agent_empty_world_json = os.path.join(input_dir, gpu_1_agent_empty_world_json)
    gpu_2_agents_empty_world_json = os.path.join(input_dir, gpu_2_agents_empty_world_json)
    gpu_4_agents_empty_world_json = os.path.join(input_dir, gpu_4_agents_empty_world_json)
    gpu_1_agent_non_empty_world_json = os.path.join(input_dir, gpu_1_agent_non_empty_world_json)
    gpu_2_agents_non_empty_world_json = os.path.join(input_dir, gpu_2_agents_non_empty_world_json)
    gpu_4_agents_non_empty_world_json = os.path.join(input_dir, gpu_4_agents_non_empty_world_json)

    with open(gpu_1_agent_empty_world_json, "r") as file:
        gpu_1_agent_empty_world_data = json.load(file)
    with open(gpu_2_agents_empty_world_json, "r") as file:
        gpu_2_agents_empty_world_data = json.load(file)
    with open(gpu_4_agents_empty_world_json, "r") as file:
        gpu_4_agents_empty_world_data = json.load(file)
    with open(gpu_1_agent_non_empty_world_json, "r") as file:
        gpu_1_agent_non_empty_world_data = json.load(file)
    with open(gpu_2_agents_non_empty_world_json, "r") as file:
        gpu_2_agents_non_empty_world_data = json.load(file)
    with open(gpu_4_agents_non_empty_world_json, "r") as file:
        gpu_4_agents_non_empty_world_data = json.load(file)

    gpu_1_agent_empty_world_results = gpu_1_agent_empty_world_data['benchmark_results']
    gpu_2_agents_empty_world_results = gpu_2_agents_empty_world_data['benchmark_results']
    gpu_4_agents_empty_world_results = gpu_4_agents_empty_world_data['benchmark_results']
    gpu_1_agent_non_empty_world_results = gpu_1_agent_non_empty_world_data['benchmark_results']
    gpu_2_agents_non_empty_world_results = gpu_2_agents_non_empty_world_data['benchmark_results']
    gpu_4_agents_non_empty_world_results = gpu_4_agents_non_empty_world_data['benchmark_results']

    # Assume that there is only one scenario in both json files
<<<<<<< HEAD
    gpu_1_agent_empty_world_metrics_list = list(map(lambda inner_list: inner_list[1], list(gpu_1_agent_empty_world_results.items())[0][1]))
    gpu_2_agents_empty_world_metrics_list = list(map(lambda inner_list: inner_list[1], list(gpu_2_agents_empty_world_results.items())[0][1]))
    gpu_4_agents_empty_world_metrics_list = list(map(lambda inner_list: inner_list[1], list(gpu_4_agents_empty_world_results.items())[0][1]))
    gpu_1_agent_non_empty_world_metrics_list = list(map(lambda inner_list: inner_list[1], list(gpu_1_agent_non_empty_world_results.items())[0][1]))
    gpu_2_agents_non_empty_world_metrics_list = list(map(lambda inner_list: inner_list[1], list(gpu_2_agents_non_empty_world_results.items())[0][1]))
    gpu_4_agents_non_empty_world_metrics_list = list(map(lambda inner_list: inner_list[1], list(gpu_4_agents_non_empty_world_results.items())[0][1]))
    scenario_name = list(gpu_4_agents_non_empty_world_results.items())[0][0]

    gpu_1_agent_empty_world_batch_sizes = [m['batch_size'] for m in gpu_1_agent_empty_world_metrics_list]
    gpu_2_agents_empty_world_batch_sizes = [m['batch_size'] for m in gpu_2_agents_empty_world_metrics_list]
    gpu_4_agents_empty_world_batch_sizes = [m['batch_size'] for m in gpu_4_agents_empty_world_metrics_list]
    gpu_1_agent_non_empty_world_batch_sizes = [m['batch_size'] for m in gpu_1_agent_non_empty_world_metrics_list]
    gpu_2_agents_non_empty_world_batch_sizes = [m['batch_size'] for m in gpu_2_agents_non_empty_world_metrics_list]
    gpu_4_agents_non_empty_world_batch_sizes = [m['batch_size'] for m in gpu_4_agents_non_empty_world_metrics_list]

    if y_axis == "time":
      gpu_1_agent_empty_world_steps = [m['total_time'] for m in gpu_1_agent_empty_world_metrics_list]
      gpu_2_agents_empty_world_steps = [m['total_time'] for m in gpu_2_agents_empty_world_metrics_list]
      gpu_4_agents_empty_world_steps = [m['total_time'] for m in gpu_4_agents_empty_world_metrics_list]
      gpu_1_agent_non_empty_world_steps = [m['total_time'] for m in gpu_1_agent_non_empty_world_metrics_list]
      gpu_2_agents_non_empty_world_steps = [m['total_time'] for m in gpu_2_agents_non_empty_world_metrics_list]
      gpu_4_agents_non_empty_world_steps = [m['total_time'] for m in gpu_4_agents_non_empty_world_metrics_list]
=======
    _, gpu_1_agent_empty_world_metrics_list = list(gpu_1_agent_empty_world_results.items())[0]
    _, gpu_2_agents_empty_world_metrics_list = list(gpu_2_agents_empty_world_results.items())[0]
    _, gpu_4_agents_empty_world_metrics_list = list(gpu_4_agents_empty_world_results.items())[0]
    _, gpu_1_agent_non_empty_world_metrics_list = list(gpu_1_agent_non_empty_world_results.items())[0]
    _, gpu_2_agents_non_empty_world_metrics_list = list(gpu_2_agents_non_empty_world_results.items())[0]
    scenario_name, gpu_4_agents_non_empty_world_metrics_list = list(gpu_4_agents_non_empty_world_results.items())[0]

    gpu_1_agent_empty_world_batch_sizes = [m[1]['batch_size'] for m in gpu_1_agent_empty_world_metrics_list]
    gpu_2_agents_empty_world_batch_sizes = [m[1]['batch_size'] for m in gpu_2_agents_empty_world_metrics_list]
    gpu_4_agents_empty_world_batch_sizes = [m[1]['batch_size'] for m in gpu_4_agents_empty_world_metrics_list]
    gpu_1_agent_non_empty_world_batch_sizes = [m[1]['batch_size'] for m in gpu_1_agent_non_empty_world_metrics_list]
    gpu_2_agents_non_empty_world_batch_sizes = [m[1]['batch_size'] for m in gpu_2_agents_non_empty_world_metrics_list]
    gpu_4_agents_non_empty_world_batch_sizes = [m[1]['batch_size'] for m in gpu_4_agents_non_empty_world_metrics_list]

    if y_axis == "time":
      gpu_1_agent_empty_world_steps = [m[1]['total_time'] for m in gpu_1_agent_empty_world_metrics_list]
      gpu_2_agents_empty_world_steps = [m[1]['total_time'] for m in gpu_2_agents_empty_world_metrics_list]
      gpu_4_agents_empty_world_steps = [m[1]['total_time'] for m in gpu_4_agents_empty_world_metrics_list]
      gpu_1_agent_non_empty_world_steps = [m[1]['total_time'] for m in gpu_1_agent_non_empty_world_metrics_list]
      gpu_2_agents_non_empty_world_steps = [m[1]['total_time'] for m in gpu_2_agents_non_empty_world_metrics_list]
      gpu_4_agents_non_empty_world_steps = [m[1]['total_time'] for m in gpu_4_agents_non_empty_world_metrics_list]
>>>>>>> b334814b
    elif y_axis == "steps":
      gpu_1_agent_empty_world_steps = [m['num_steps'] * m['batch_size'] / m['total_time'] for m in gpu_1_agent_empty_world_metrics_list]
      gpu_2_agents_empty_world_steps = [m['num_steps'] * m['batch_size'] / m['total_time'] for m in gpu_2_agents_empty_world_metrics_list]
      gpu_4_agents_empty_world_steps = [m['num_steps'] * m['batch_size'] / m['total_time'] for m in gpu_4_agents_empty_world_metrics_list]
      gpu_1_agent_non_empty_world_steps = [m['num_steps'] * m['batch_size'] / m['total_time'] for m in gpu_1_agent_non_empty_world_metrics_list]
      gpu_2_agents_non_empty_world_steps = [m['num_steps'] * m['batch_size'] / m['total_time'] for m in gpu_2_agents_non_empty_world_metrics_list]
      gpu_4_agents_non_empty_world_steps = [m['num_steps'] * m['batch_size'] / m['total_time'] for m in gpu_4_agents_non_empty_world_metrics_list]
    else:
      raise ValueError(f"Invalid value for y_axis: {y_axis}")

    plt.figure()
    plt.plot(gpu_1_agent_empty_world_batch_sizes, gpu_1_agent_empty_world_steps, color="red", marker="x", linestyle=":", label="1 agent (empty world)")
    plt.plot(gpu_2_agents_empty_world_batch_sizes, gpu_2_agents_empty_world_steps, color="green", marker="x", linestyle=":", label="2 agents (empty world)")
    plt.plot(gpu_4_agents_empty_world_batch_sizes, gpu_4_agents_empty_world_steps, color="blue", marker="x", linestyle=":", label="4 agents (empty world)")
    plt.plot(gpu_1_agent_non_empty_world_batch_sizes, gpu_1_agent_non_empty_world_steps, color="red", marker="o", label="1 agent (non-empty world)")
    plt.plot(gpu_2_agents_non_empty_world_batch_sizes, gpu_2_agents_non_empty_world_steps, color="green", marker="o", label="2 agents (non-empty world)")
    plt.plot(gpu_4_agents_non_empty_world_batch_sizes, gpu_4_agents_non_empty_world_steps, color="blue", marker="o", label="4 agents (non-empty world)")

    legend_elements = [
      mpatches.Patch(color='red', label='1 agent'),
      mpatches.Patch(color='green', label='2 agents'),
      mpatches.Patch(color='blue', label='4 agents'),
      Line2D([0], [0], color='black', lw=1, marker='x', linestyle=':', label='empty world (baseline)'),
      Line2D([0], [0], color='black', lw=1, marker='o', label='non-empty (2x2) world'),
    ]

    plt.legend(handles=legend_elements, loc='upper left')

    # special_points = [(1, "1"), (1, "2"), (1, "4"), (2**11, "1"), (2**11, "2"), (2**8, "4"), (2**14, "1"), (2**13, "2"), (2**13, "4")]
<<<<<<< HEAD
    special_points = [(2**7, "4")]
=======
    special_points = []
>>>>>>> b334814b

    # Special points
    for x_val, pu in special_points:
        if pu == "1":
            y_val = gpu_1_agent_non_empty_world_steps[gpu_1_agent_non_empty_world_batch_sizes.index(x_val)]
            color = "red"
        elif pu == "2":
            y_val = gpu_2_agents_non_empty_world_steps[gpu_2_agents_non_empty_world_batch_sizes.index(x_val)]
            color = "green"
        elif pu == "4":
            y_val = gpu_4_agents_non_empty_world_steps[gpu_4_agents_non_empty_world_batch_sizes.index(x_val)]
            color = "blue"
        else:
            raise ValueError(f"Invalid value for pu: {pu}")

        plt.annotate(
            round_to_sig_figs(y_val), 
            (x_val, y_val), 
            textcoords="offset points",
            xytext=(0, 10) if pu == "4" else (0, -15),
            ha="center", 
            fontsize=8,
            color=color,
            bbox=dict(boxstyle="round,pad=0.3", edgecolor=color, facecolor="white")
        )

    if log:
        plt.xscale("log", base=2)
    plt.xlabel("Batch Size")
    if (y_axis == "time"):
      plt.ylabel("Total time (in s)")
      plt.title(f"Total time (100 steps) vs Batch Size ({scenario_name})")
      plot_path = os.path.join(
          output_dir, f"{scenario_name}_total-time.png"
      )
    else:
      plt.ylabel(f"Total steps per second")
      plt.title(f"Total Steps per Second (100 steps) vs Batch Size ({scenario_name})")
      plot_path = os.path.join(
        output_dir, f"{scenario_name}_total-steps-per-sec.png"
      )

    plt.grid(True)
    plt.savefig(plot_path, bbox_inches="tight")
    plt.close()

<<<<<<< HEAD
=======
def plot_grid_size_render_graph_step(output_dir: str, y_axis: str, log: bool) -> None:
    os.makedirs(output_dir, exist_ok=True)

    input_dir = "scripts/benchmarking/graph_gen/grid"
    gpu_2x2_world_json = f"render_frame_gpu_1_agent_2x2_100_steps.json"
    gpu_4x4_world_json = f"render_frame_gpu_1_agent_4x4_100_steps.json"
    gpu_8x8_world_json = f"render_frame_gpu_1_agent_8x8_100_steps.json"

    gpu_2x2_world_json = os.path.join(input_dir, gpu_2x2_world_json)
    gpu_4x4_world_json = os.path.join(input_dir, gpu_4x4_world_json)
    # gpu_8x8_world_json = os.path.join(input_dir, gpu_8x8_world_json)

    with open(gpu_2x2_world_json, "r") as file:
        gpu_2x2_world_data = json.load(file)
    with open(gpu_4x4_world_json, "r") as file:
        gpu_4x4_world_data = json.load(file)
    # with open(gpu_8x8_world_json, "r") as file:
    #     gpu_8x8_world_data = json.load(file)
    
    gpu_2x2_world_results = gpu_2x2_world_data['benchmark_results']
    gpu_4x4_world_results = gpu_4x4_world_data['benchmark_results']
    
    _, gpu_2x2_world_metrics_list = list(gpu_2x2_world_results.items())[0]
    _, gpu_4x4_world_metrics_list = list(gpu_4x4_world_results.items())[0]
    scenario_name = f"grid_{y_axis}"
    # scenario_name, gpu_8x8_world_metrics_list = list(gpu_8x8_world_results.items())[0]

    gpu_2x2_world_metrics_list = [m[1] for m in gpu_2x2_world_metrics_list]
    gpu_4x4_world_metrics_list = [m[1] for m in gpu_4x4_world_metrics_list]
    # gpu_8x8_world_metrics_list = [m[0] for m in gpu_8x8_world_metrics_list]
    print(gpu_2x2_world_metrics_list)
    gpu_2x2_world_batch_sizes = [m['batch_size'] for m in gpu_2x2_world_metrics_list]
    gpu_4x4_world_batch_sizes = [m['batch_size'] for m in gpu_4x4_world_metrics_list]
    # gpu_8x8_world_batch_sizes = [m['batch_size'] for m in gpu_8x8_world_metrics_list]

    if y_axis == "time":
        gpu_2x2_world_steps = [m['total_time'] for m in gpu_2x2_world_metrics_list]
        gpu_4x4_world_steps = [m['total_time'] for m in gpu_4x4_world_metrics_list]
        # gpu_8x8_world_steps = [m['total_time'] for m in gpu_8x8_world_metrics_list]
    elif y_axis == "steps":
        gpu_2x2_world_steps = [m['num_steps'] * m['batch_size'] / m['total_time'] for m in gpu_2x2_world_metrics_list]
        gpu_4x4_world_steps = [m['num_steps'] * m['batch_size'] / m['total_time'] for m in gpu_4x4_world_metrics_list]
        # gpu_8x8_world_steps = [m['num_steps'] * m['batch_size'] / m['total_time'] for m in gpu_8x8_world_metrics_list]
    # else:
    #     raise ValueError(f"Invalid value for y_axis: {y_axis}")

    plt.figure()
    plt.plot(gpu_2x2_world_batch_sizes, gpu_2x2_world_steps, color="red", marker="x", label="2x2 world")
    plt.plot(gpu_4x4_world_batch_sizes, gpu_4x4_world_steps, color="green", marker="o", label="4x4 world")
    # plt.plot(gpu_8x8_world_batch_sizes, gpu_8x8_world_steps, color="blue", marker="s", label="8x8 world")

    plt.legend(loc='upper left')
    if log:
        plt.xscale("log", base=2)
    plt.xlabel("Batch Size")
    if y_axis == "time":
        plt.ylabel("Total time (in s)")
        plt.title(f"Total time (100 steps) vs Batch Size ({scenario_name})")
        plot_path = os.path.join(
            output_dir, f"{scenario_name}_total-time.png"
        )
    else:
        plt.ylabel(f"Total steps per second")
        plt.title(f"Total Steps per Second (100 steps) vs Batch Size ({scenario_name})")
        plot_path = os.path.join(
            output_dir, f"{scenario_name}_total-steps-per-sec.png"
        )

    plt.grid(True)
    print(plot_path)
    plt.savefig(plot_path, bbox_inches="tight")
    plt.close()



# def plot_grid_sizes_step_graph(output_dir: str, y_axis: str, log: bool) -> None:
#     os.makedirs(output_dir, exist_ok=True)

#     input_dir = "scripts/benchmarking/graph_gen/jsons"
#     gpu_2x2_world_json = "step_gpu_1_agent_simple_non_empty_world_100_steps.json"
#     gpu_4x4_world_json = "step_gpu_1_agent_simple_non_empty_world_4x4_100_steps.json"
#     gpu_8x8_world_json = "step_gpu_1_agent_simple_non_empty_world_8x8_100_steps.json"

#     gpu_2x2_world_json = os.path.join(input_dir, gpu_2x2_world_json)
#     gpu_4x4_world_json = os.path.join(input_dir, gpu_4x4_world_json)
#     gpu_8x8_world_json = os.path.join(input_dir, gpu_8x8_world_json)
#     # gpu_1_agent_empty_world_json = os.path.join(input_dir, gpu_1_agent_empty_world_json)
#     # gpu_2_agents_empty_world_json = os.path.join(input_dir, gpu_2_agents_empty_world_json)
#     # gpu_4_agents_empty_world_json = os.path.join(input_dir, gpu_4_agents_empty_world_json)

#     with open(gpu_2x2_world_json, "r") as file:
#         gpu_2x2_world_data = json.load(file)
#     with open(gpu_4x4_world_json, "r") as file:
#         gpu_4x4_world_data = json.load(file)
#     with open(gpu_8x8_world_json, "r") as file:
#         gpu_8x8_world_data = json.load(file)

#     gpu_2x2_world_results = gpu_2x2_world_data['benchmark_results']
#     gpu_4x4_world_results = gpu_4x4_world_data['benchmark_results']
#     gpu_8x8_world_results = gpu_8x8_world_data['benchmark_results']

#     # Assume that there is only one scenario in both json files
#     _, gpu_2x2_world_metrics_list = list(gpu_2x2_world_results.items())[0]
#     _, gpu_4x4_world_metrics_list = list(gpu_4x4_world_results.items())[0]
#     scenario_name, gpu_8x8_world_metrics_list = list(gpu_8x8_world_results.items())[0]

#     gpu_2x2_world_batch_sizes = [m['batch_size'] for m in gpu_2x2_world_metrics_list]
#     gpu_4x4_world_batch_sizes = [m['batch_size'] for m in gpu_4x4_world_metrics_list]
#     gpu_8x8_world_batch_sizes = [m['batch_size'] for m in gpu_8x8_world_metrics_list]

#     if y_axis == "time":
#       gpu_2x2_world_steps = [m['total_time'] for m in gpu_2x2_world_metrics_list]
#       gpu_4x4_world_steps = [m['total_time'] for m in gpu_4x4_world_metrics_list]
#       gpu_8x8_world_steps = [m['total_time'] for m in gpu_8x8_world_metrics_list]
#     elif y_axis == "steps":
#       gpu_2x2_world_steps = [m['num_steps'] * m['batch_size'] / m['total_time'] for m in gpu_2x2_world_metrics_list]
#       gpu_4x4_world_steps = [m['num_steps'] * m['batch_size'] / m['total_time'] for m in gpu_4x4_world_metrics_list]
#       gpu_8x8_world_steps = [m['num_steps'] * m['batch_size'] / m['total_time'] for m in gpu_8x8_world_metrics_list]
#     else:
#       raise ValueError(f"Invalid value for y_axis: {y_axis}")

#     plt.figure()
#     plt.plot(gpu_2x2_world_batch_sizes, gpu_2x2_world_steps, color="red", marker="x", label="2x2 world")
#     plt.plot(gpu_4x4_world_batch_sizes, gpu_4x4_world_steps, color="green", marker="o", label="4x4 world")
#     plt.plot(gpu_8x8_world_batch_sizes, gpu_8x8_world_steps, color="blue", marker="s", label="8x8 world")

#     plt.legend(loc='upper left')

#     # special_points = [(1, "1"), (1, "2"), (1, "4"), (2**11, "1"), (2**11, "2"), (2**8, "4"), (2**14, "1"), (2**13, "2"), (2**13, "4")]
#     special_points = []

#     # # Special points
#     # for x_val, pu in special_points:
#     #     if pu == "1":
#     #         y_val = gpu_1_agent_non_empty_world_steps[gpu_1_agent_non_empty_world_batch_sizes.index(x_val)]
#     #         color = "red"
#     #     elif pu == "2":
#     #         y_val = gpu_2_agents_non_empty_world_steps[gpu_2_agents_non_empty_world_batch_sizes.index(x_val)]
#     #         color = "green"
#     #     elif pu == "4":
#     #         y_val = gpu_4_agents_non_empty_world_steps[gpu_4_agents_non_empty_world_batch_sizes.index(x_val)]
#     #         color = "blue"
#     #     else:
#     #         raise ValueError(f"Invalid value for pu: {pu}")

#     #     plt.annotate(
#     #         round_to_sig_figs(y_val), 
#     #         (x_val, y_val), 
#     #         textcoords="offset points",
#     #         xytext=(0, 10) if pu == "4" else (0, -15),
#     #         ha="center", 
#     #         fontsize=8,
#     #         color=color,
#     #         bbox=dict(boxstyle="round,pad=0.3", edgecolor=color, facecolor="white")
#     #     )

#     if log:
#         plt.xscale("log", base=2)
#     plt.xlabel("Batch Size")
#     if (y_axis == "time"):
#       plt.ylabel("Total time (in s)")
#       plt.title(f"Total time (100 steps) vs Batch Size ({scenario_name})")
#       plot_path = os.path.join(
#           output_dir, f"{scenario_name}_total-time.png"
#       )
#     else:
#       plt.ylabel(f"Total steps per second")
#       plt.title(f"Total Steps per Second (100 steps) vs Batch Size ({scenario_name})")
#       plot_path = os.path.join(
#         output_dir, f"{scenario_name}_total-steps-per-sec.png"
#       )

#     plt.grid(True)
#     plt.savefig(plot_path, bbox_inches="tight")
#     plt.close()


>>>>>>> b334814b
if __name__ == "__main__":
  # plot_simple_step_graph(
  #   "scripts/benchmarking/graph_gen/graphs", 
  #   "scripts/benchmarking/graph_gen/jsons/step_cpu_1_agent_simple_100_steps.json", 
  #   "scripts/benchmarking/graph_gen/jsons/step_gpu_1_agent_simple_100_steps.json", 
  #   [(1, "cpu"), (1, "gpu"), (2**15, "cpu"), (2**15, "gpu"), (2**20, "gpu")],
  #   "steps",
  #   True
  # )
  # plot_simple_complex_step_graph(
  #   "scripts/benchmarking/graph_gen/graphs", 
  #   True
  # )
<<<<<<< HEAD
  plot_agents_render_frame_graph(
=======
  plot_cpu_gpu_render_frame(
>>>>>>> b334814b
    "scripts/benchmarking/graph_gen/graphs", 
    "time",
    True,
    1
  )
  # plot_agents_render_frame_graph(
  #    "scripts/benchmarking/graph_gen/graphs",
  #    "time",
  #    True,
  # )
  plot_grid_size_render_graph_step(
     "scripts/benchmarking/graph_gen/graphs",
     "time",
     True,
	)<|MERGE_RESOLUTION|>--- conflicted
+++ resolved
@@ -615,8 +615,6 @@
     plt.grid(True)
     plt.savefig(plot_path, bbox_inches="tight")
     plt.close()
-<<<<<<< HEAD
-=======
    
 def plot_cpu_gpu_render_frame(output_dir: str, y_axis: str, log: bool, agent_count: int) -> None:
     os.makedirs(output_dir, exist_ok=True)
@@ -746,7 +744,6 @@
     print(plot_path)
     plt.savefig(plot_path, bbox_inches="tight")
     plt.close()
->>>>>>> b334814b
 
 def plot_agents_render_frame_graph(output_dir: str, y_axis: str, log: bool) -> None:
     os.makedirs(output_dir, exist_ok=True)
@@ -787,7 +784,6 @@
     gpu_4_agents_non_empty_world_results = gpu_4_agents_non_empty_world_data['benchmark_results']
 
     # Assume that there is only one scenario in both json files
-<<<<<<< HEAD
     gpu_1_agent_empty_world_metrics_list = list(map(lambda inner_list: inner_list[1], list(gpu_1_agent_empty_world_results.items())[0][1]))
     gpu_2_agents_empty_world_metrics_list = list(map(lambda inner_list: inner_list[1], list(gpu_2_agents_empty_world_results.items())[0][1]))
     gpu_4_agents_empty_world_metrics_list = list(map(lambda inner_list: inner_list[1], list(gpu_4_agents_empty_world_results.items())[0][1]))
@@ -810,29 +806,6 @@
       gpu_1_agent_non_empty_world_steps = [m['total_time'] for m in gpu_1_agent_non_empty_world_metrics_list]
       gpu_2_agents_non_empty_world_steps = [m['total_time'] for m in gpu_2_agents_non_empty_world_metrics_list]
       gpu_4_agents_non_empty_world_steps = [m['total_time'] for m in gpu_4_agents_non_empty_world_metrics_list]
-=======
-    _, gpu_1_agent_empty_world_metrics_list = list(gpu_1_agent_empty_world_results.items())[0]
-    _, gpu_2_agents_empty_world_metrics_list = list(gpu_2_agents_empty_world_results.items())[0]
-    _, gpu_4_agents_empty_world_metrics_list = list(gpu_4_agents_empty_world_results.items())[0]
-    _, gpu_1_agent_non_empty_world_metrics_list = list(gpu_1_agent_non_empty_world_results.items())[0]
-    _, gpu_2_agents_non_empty_world_metrics_list = list(gpu_2_agents_non_empty_world_results.items())[0]
-    scenario_name, gpu_4_agents_non_empty_world_metrics_list = list(gpu_4_agents_non_empty_world_results.items())[0]
-
-    gpu_1_agent_empty_world_batch_sizes = [m[1]['batch_size'] for m in gpu_1_agent_empty_world_metrics_list]
-    gpu_2_agents_empty_world_batch_sizes = [m[1]['batch_size'] for m in gpu_2_agents_empty_world_metrics_list]
-    gpu_4_agents_empty_world_batch_sizes = [m[1]['batch_size'] for m in gpu_4_agents_empty_world_metrics_list]
-    gpu_1_agent_non_empty_world_batch_sizes = [m[1]['batch_size'] for m in gpu_1_agent_non_empty_world_metrics_list]
-    gpu_2_agents_non_empty_world_batch_sizes = [m[1]['batch_size'] for m in gpu_2_agents_non_empty_world_metrics_list]
-    gpu_4_agents_non_empty_world_batch_sizes = [m[1]['batch_size'] for m in gpu_4_agents_non_empty_world_metrics_list]
-
-    if y_axis == "time":
-      gpu_1_agent_empty_world_steps = [m[1]['total_time'] for m in gpu_1_agent_empty_world_metrics_list]
-      gpu_2_agents_empty_world_steps = [m[1]['total_time'] for m in gpu_2_agents_empty_world_metrics_list]
-      gpu_4_agents_empty_world_steps = [m[1]['total_time'] for m in gpu_4_agents_empty_world_metrics_list]
-      gpu_1_agent_non_empty_world_steps = [m[1]['total_time'] for m in gpu_1_agent_non_empty_world_metrics_list]
-      gpu_2_agents_non_empty_world_steps = [m[1]['total_time'] for m in gpu_2_agents_non_empty_world_metrics_list]
-      gpu_4_agents_non_empty_world_steps = [m[1]['total_time'] for m in gpu_4_agents_non_empty_world_metrics_list]
->>>>>>> b334814b
     elif y_axis == "steps":
       gpu_1_agent_empty_world_steps = [m['num_steps'] * m['batch_size'] / m['total_time'] for m in gpu_1_agent_empty_world_metrics_list]
       gpu_2_agents_empty_world_steps = [m['num_steps'] * m['batch_size'] / m['total_time'] for m in gpu_2_agents_empty_world_metrics_list]
@@ -862,11 +835,7 @@
     plt.legend(handles=legend_elements, loc='upper left')
 
     # special_points = [(1, "1"), (1, "2"), (1, "4"), (2**11, "1"), (2**11, "2"), (2**8, "4"), (2**14, "1"), (2**13, "2"), (2**13, "4")]
-<<<<<<< HEAD
     special_points = [(2**7, "4")]
-=======
-    special_points = []
->>>>>>> b334814b
 
     # Special points
     for x_val, pu in special_points:
@@ -913,8 +882,6 @@
     plt.savefig(plot_path, bbox_inches="tight")
     plt.close()
 
-<<<<<<< HEAD
-=======
 def plot_grid_size_render_graph_step(output_dir: str, y_axis: str, log: bool) -> None:
     os.makedirs(output_dir, exist_ok=True)
 
@@ -1092,7 +1059,6 @@
 #     plt.close()
 
 
->>>>>>> b334814b
 if __name__ == "__main__":
   # plot_simple_step_graph(
   #   "scripts/benchmarking/graph_gen/graphs", 
@@ -1106,21 +1072,6 @@
   #   "scripts/benchmarking/graph_gen/graphs", 
   #   True
   # )
-<<<<<<< HEAD
-  plot_agents_render_frame_graph(
-=======
-  plot_cpu_gpu_render_frame(
->>>>>>> b334814b
-    "scripts/benchmarking/graph_gen/graphs", 
-    "time",
-    True,
-    1
-  )
-  # plot_agents_render_frame_graph(
-  #    "scripts/benchmarking/graph_gen/graphs",
-  #    "time",
-  #    True,
-  # )
   plot_grid_size_render_graph_step(
      "scripts/benchmarking/graph_gen/graphs",
      "time",
