--- conflicted
+++ resolved
@@ -74,12 +74,7 @@
 ]
 
 
-<<<<<<< HEAD
 def generate_mjcf_string(  # pragma: no cover
-=======
-def _generate_mjcf_string(  # pragma: no cover
-    tile_map: jax.Array,
->>>>>>> 2cd6fb74
     agent_spawns: jax.Array,
     mesh_dir: str = "tests/assets/meshes/",
 ) -> str:
@@ -180,11 +175,7 @@
     os.makedirs(f"{temp_dir}", exist_ok=True)
     print(f"Exporting stls")
     export_stls(pieces, f"{temp_dir}/{temp_dir}")
-<<<<<<< HEAD
     xml_str = generate_mjcf_string(spawnpoints, f"{temp_dir}/")
-=======
-    xml_str = _generate_mjcf_string(tilemap, spawnpoints, f"{temp_dir}/")
->>>>>>> 2cd6fb74
     print(f"Init mj model...")
     mj_model = mujoco.MjModel.from_xml_string(xml_str)
     icland_params = ICLandParams(model=mj_model, reward_function=None, agent_count=1)
@@ -320,11 +311,7 @@
     os.makedirs(f"{temp_dir}", exist_ok=True)
     export_stls(pieces, f"{temp_dir}/{temp_dir}")
 
-<<<<<<< HEAD
     xml_str = generate_mjcf_string(tilemap, jnp.array([[1.5, 1, 4]]), f"{temp_dir}/")
-=======
-    xml_str = _generate_mjcf_string(tilemap, jnp.array([[1.5, 1, 4]]), f"{temp_dir}/")
->>>>>>> 2cd6fb74
     mj_model = mujoco.MjModel.from_xml_string(xml_str)
     icland_params = ICLandParams(model=mj_model, reward_function=None, agent_count=1)
 
