--- conflicted
+++ resolved
@@ -294,13 +294,9 @@
                 def find_true(t):
                     return model.wave[i][t]
 
-<<<<<<< HEAD
                 t = jax.lax.map(
                     find_true, jnp.arange(model.distribution.shape[0])
                 ).argmax()
-=======
-                jax.debug.print("Observing index {}", i)
->>>>>>> 4701f192
 
                 # collapsed: array of bools, where true are valid choices
                 collapsed = jax.lax.map(
