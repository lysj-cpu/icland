--- conflicted
+++ resolved
@@ -4,11 +4,7 @@
 """
 
 import inspect
-<<<<<<< HEAD
-from typing import Callable, Optional, Type, TypeAlias
-=======
-from typing import Callable, TypeAlias
->>>>>>> 07367ed2
+from typing import Callable, Type, TypeAlias
 
 import jax
 import jax.numpy as jnp
@@ -40,12 +36,12 @@
     mjx_data: MjxStateType
     component_ids: jnp.ndarray
 
-<<<<<<< HEAD
     def __repr__(self) -> str:
         """Return a string representation of the PipelineState object."""
         return f"PipelineState(mjx_model={type(self.mjx_model).__name__}, mjx_data={type(self.mjx_data).__name__}, component_ids={self.component_ids})"
 
 
+# Type variables for to define pytree functions of states
 type ICLandStateChildren = tuple[
     PipelineState,
     jax.Array,
@@ -66,9 +62,6 @@
 ]
 
 
-class ICLandState:
-=======
-
 class ICLandInfo(PyTreeNode):  # type: ignore[misc]
     """Information about the ICLand environment.
 
@@ -83,8 +76,7 @@
     agent_rotations: jax.Array
 
 
-class ICLandState(PyTreeNode):  # type: ignore[misc]
->>>>>>> 07367ed2
+class ICLandState:
     """Information regarding the current step.
 
     Attributes:
@@ -96,7 +88,6 @@
         info: Dictionary of additional information.
     """
 
-<<<<<<< HEAD
     def __init__(
         self,
         pipeline_state: PipelineState,
@@ -169,16 +160,6 @@
 jax.tree_util.register_pytree_node(
     ICLandState, ICLandState._tree_flatten, ICLandState._tree_unflatten
 )
-=======
-    pipeline_state: PipelineState
-    observation: jax.Array
-    reward: jax.Array
-    done: jax.Array
-    # metrics: jax.Array  # These were Dict[str, jax.Array] = struct.field(default_factory=dict) but we need to install flax
-    # info: jax.Array  # These were Dict[str, Any] = struct.field(default_factory=dict) but we need to install flax
-    metrics: dict[str, jax.Array]
-    info: ICLandInfo
->>>>>>> 07367ed2
 
 
 class ICLandParams(PyTreeNode):  # type: ignore[misc]
@@ -207,8 +188,10 @@
             >>> mj_model = mujoco.MjModel.from_xml_string("<mujoco/>")
             >>> def example_reward_function(state: ICLandState) -> jax.Array:
             ...     return jax.numpy.array(0)
-            >>> ICLandParams(mj_model, None, 1, example_reward_function)
-            ICLandParams(model=MjModel, game=None, agent_count=1, reward_function=example_reward_function(state: icland.types.ICLandState) -> jax.Array)
+            >>> ICLandParams(mj_model, example_reward_function, 1)
+            ICLandParams(model=MjModel, reward_function=example_reward_function(state: icland.types.ICLandState) -> jax.Array, agent_count=1)
+            >>> ICLandParams(mj_model, lambda state: jax.numpy.array(0), 1)
+            ICLandParams(model=MjModel, reward_function=lambda function(state), agent_count=1)
         """
         if (
             hasattr(self.reward_function, "__name__")
@@ -220,8 +203,7 @@
 
         reward_function_signature = str(inspect.signature(self.reward_function))
 
-<<<<<<< HEAD
-        return f"ICLandParams(model={type(self.model).__name__}, game={self.game}, agent_count={self.agent_count}, reward_function={reward_function_name}{reward_function_signature})"
+        return f"ICLandParams(model={type(self.model).__name__}, reward_function={reward_function_name}{reward_function_signature}, agent_count={self.agent_count})"
 
 
 class ICLandBraxState(State):  # type: ignore[misc]
@@ -281,7 +263,4 @@
 
 jax.tree_util.register_pytree_node(
     ICLandBraxState, ICLandBraxState._tree_flatten, ICLandBraxState._tree_unflatten
-)
-=======
-        return f"ICLandParams(model={type(self.model).__name__}, reward_function=<function sample.<locals>.<lambda> at 0x...>, agent_count={self.agent_count})"
->>>>>>> 07367ed2
+)