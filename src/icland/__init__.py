"""Recreating Google DeepMind's XLand RL environment in JAX."""

import os
import shutil
import warnings

if shutil.which("nvidia-smi") is None:
    warnings.warn("Cannot communicate with GPU")
else:
    # N.B. These need to be before the mujoco imports
    # Fixes AttributeError: 'Renderer' object has no attribute '_mjr_context'
    os.environ["MUJOCO_GL"] = "egl"

    # Tell XLA to use Triton GEMM, this can improve steps/sec by ~30% on some GPUs
    xla_flags = os.environ.get("XLA_FLAGS", "")
    xla_flags += " --xla_gpu_triton_gemm_any=True"
    os.environ["XLA_FLAGS"] = xla_flags


from typing import Tuple

import jax
import jax.numpy as jnp
import mujoco
from mujoco import mjx

from .agent import step_agent
from .types import *

TEST_XML_STRING: str = """
<mujoco>
  <worldbody>
    <light name="main_light" pos="0 0 1" dir="0 0 -1"
           diffuse="1 1 1" specular="0.1 0.1 0.1"/>

    <body name="agent1" pos="0 0 1">
      <joint type="slide" axis="1 0 0" />
      <joint type="slide" axis="0 1 0" />
      <joint type="slide" axis="0 0 1" />
      <joint type="hinge" axis="0 0 1" stiffness="1"/>

      <geom
        name="agent1_geom"
        type="capsule"
        size="0.06"
        fromto="0 0 0 0 0 -0.4"
        solimp="0.9 0.995 0.001 1 1000"
        friction="0.001 0.001 0.0001"
        mass="0.01"
      />

      <geom
        type="box"
        size="0.05 0.05 0.05"
        pos="0 0 0.2"
        solimp="0.9 0.995 0.001 1 1000"
        friction="0.001 0.001 0.0001"
        mass="0.001"
      />
    </body>

    <!-- Ground plane, also with low friction -->
    <geom
      name="ground"
      type="plane"
      size="0 0 0.01"
      rgba="1 1 1 1"
    />

    <geom type="box" size="0.5 1 1" pos="0.45 2 -0.2" euler="0 -5 0"
          rgba="1 0.8 0.8 1"
          />
    <geom type="box" size="0.5 1 1" rgba="1 0.8 0.8 1"
          pos="1.5 0 0.1" euler="0 45 90"
          />
  </worldbody>
</mujoco>
"""


def sample(key: jax.Array) -> ICLandParams:
    """Sample a new set of environment parameters using 'key'.

    Returns a tuple containing:
    - mj_model: Mujoco model of the environment.
    - game: Game string (placeholder, currently None).
    - agent_count: Number of agents in the environment.
    """
    mj_model: mujoco.MjModel = mujoco.MjModel.from_xml_string(TEST_XML_STRING)
    return ICLandParams(mj_model, None, 1)


def init(key: jax.Array, params: ICLandParams) -> ICLandState:
    """Initialize the environment state from params.

    Returns a tuple containing:
    - mjx_model: JAX-compatible Mujoco model.
    - mjx_data: JAX-compatible Mujoco data.
    - object_ids: Array of body and geometry IDs for agents.
    """
    mj_model = params.model
    agent_count = params.agent_count
    mj_data: mujoco.MjData = mujoco.MjData(mj_model)

    mjx_model = mjx.put_model(mj_model)
    mjx_data = mjx.put_data(mj_model, mj_data)

    # Collect object IDs for all agents
    body_ids = []
    geom_ids = []

    for agent_id in range(agent_count):
        body_ids.append(
            mujoco.mj_name2id(
                mj_model, mujoco.mjtObj.mjOBJ_BODY, f"agent{agent_id + 1}"
            )
        )
        geom_ids.append(
            mujoco.mj_name2id(
                mj_model, mujoco.mjtObj.mjOBJ_GEOM, f"agent{agent_id + 1}_geom"
            )
        )

    return ICLandState(
        mjx_model, mjx_data, AgentData(jnp.array(body_ids), jnp.array(geom_ids))
    )


@jax.jit
def step(
    key: jax.Array,
    state: ICLandState,
    params: ICLandParams,
<<<<<<< HEAD
    actions: ICLandActionSet,
=======
    actions: jax.Array,
>>>>>>> 0024932f
) -> ICLandState:
    """Advance environment one step for all agents.

    Returns the updated state containing:
    - mjx_model: Updated Mujoco model.
    - mjx_data: Updated Mujoco data.
    - agent_data: Body and geometry IDs for agents.
    """
<<<<<<< HEAD
    mjx_model, mjx_data, object_ids = state

    def step_single_agent(
        carry: Tuple[MjxStateType, jnp.ndarray], inputs: jnp.ndarray
    ) -> Tuple[Tuple[MjxStateType, jnp.ndarray], None]:
=======
    mjx_model = state.mjx_model
    mjx_data = state.mjx_data
    agent_data = state.agent_data

    def step_single_agent(
        carry: Tuple[MjxStateType, jax.Array], inputs: AgentData
    ) -> Tuple[Tuple[MjxStateType, jax.Array], None]:
>>>>>>> 0024932f
        mjx_data, action = carry
        mjx_data = step_agent(mjx_data, action, inputs)
        return (mjx_data, action), None

    # Use `jax.lax.scan` to iterate through agents and step each one
    (updated_data, _), _ = jax.lax.scan(
<<<<<<< HEAD
        step_single_agent, (mjx_data, actions), object_ids
=======
        step_single_agent, (mjx_data, actions), agent_data
>>>>>>> 0024932f
    )

    # Step the environment after applying all agent actions
    updated_data = mjx.step(mjx_model, updated_data)

    return ICLandState(mjx_model, updated_data, agent_data)<|MERGE_RESOLUTION|>--- conflicted
+++ resolved
@@ -131,11 +131,7 @@
     key: jax.Array,
     state: ICLandState,
     params: ICLandParams,
-<<<<<<< HEAD
-    actions: ICLandActionSet,
-=======
     actions: jax.Array,
->>>>>>> 0024932f
 ) -> ICLandState:
     """Advance environment one step for all agents.
 
@@ -144,13 +140,6 @@
     - mjx_data: Updated Mujoco data.
     - agent_data: Body and geometry IDs for agents.
     """
-<<<<<<< HEAD
-    mjx_model, mjx_data, object_ids = state
-
-    def step_single_agent(
-        carry: Tuple[MjxStateType, jnp.ndarray], inputs: jnp.ndarray
-    ) -> Tuple[Tuple[MjxStateType, jnp.ndarray], None]:
-=======
     mjx_model = state.mjx_model
     mjx_data = state.mjx_data
     agent_data = state.agent_data
@@ -158,18 +147,13 @@
     def step_single_agent(
         carry: Tuple[MjxStateType, jax.Array], inputs: AgentData
     ) -> Tuple[Tuple[MjxStateType, jax.Array], None]:
->>>>>>> 0024932f
         mjx_data, action = carry
         mjx_data = step_agent(mjx_data, action, inputs)
         return (mjx_data, action), None
 
     # Use `jax.lax.scan` to iterate through agents and step each one
     (updated_data, _), _ = jax.lax.scan(
-<<<<<<< HEAD
-        step_single_agent, (mjx_data, actions), object_ids
-=======
         step_single_agent, (mjx_data, actions), agent_data
->>>>>>> 0024932f
     )
 
     # Step the environment after applying all agent actions
