--- conflicted
+++ resolved
@@ -6,12 +6,8 @@
 
 AGENT_ACTION_SPACE_DIM = 3
 AGENT_COMPONENT_IDS_DIM = 3
-<<<<<<< HEAD
 AGENT_DRIVING_FORCE = 100
-=======
 AGENT_OBSERVATION_DIM = 1
-
->>>>>>> 02f18bca
 AGENT_MAX_MOVEMENT_SPEED = 1.0
 AGENT_MAX_ROTATION_SPEED = 5.0
 AGENT_MOVEMENT_FRICTION_COEFFICIENT = 0.1
