"""This script generates videos of simulations using predefined simulation presets.

It sets up the environment variables for MuJoCo and XLA, imports necessary libraries,
and defines a function to render videos of simulations.

Functions:
    render_video(model_xml, policy, duration, video_name):

Simulation Presets:
    SIMULATION_PRESETS: A list of dictionaries containing simulation configurations.

Execution:
    Iterates over the simulation presets and generates videos for each preset.
"""

import os

# N.B. These need to be before the mujoco imports
# Fixes AttributeError: 'Renderer' object has no attribute '_mjr_context'
os.environ["MUJOCO_GL"] = "egl"

# Tell XLA to use Triton GEMM, this improves steps/sec by ~30% on some GPUs
xla_flags = os.environ.get("XLA_FLAGS", "")
xla_flags += " --xla_gpu_triton_gemm_any=True"
os.environ["XLA_FLAGS"] = xla_flags

from typing import Any, Dict, List

import imageio
import jax
import mujoco
from mujoco import mjx
from assets.policies import *
from assets.worlds import *

import icland
from icland.types import *

SIMULATION_PRESETS: List[Dict[str, Any]] = [
    {
        "name": "empty_world",
        "world": EMPTY_WORLD,
        "policy": FORWARD_POLICY,
        "duration": 4,
    },
    {"name": "ramp_30", "world": RAMP_30, "policy": FORWARD_POLICY, "duration": 4},
    {"name": "ramp_45", "world": RAMP_45, "policy": FORWARD_POLICY, "duration": 4},
    {"name": "ramp_60", "world": RAMP_60, "policy": FORWARD_POLICY, "duration": 4},
]

key = jax.random.PRNGKey(42)


def render_video(
    model_xml: str, policy: jax.Array, duration: int, video_name: str
) -> None:
    """Renders a video of a simulation using the given model and policy.

    Args:
        model_xml (str): XML string defining the MuJoCo model.
        policy (callable): Policy function to determine the agent's actions.
        duration (float): Duration of the video in seconds.
        video_name (str): Name of the output video file.

    Returns:
        None
    """
    mj_model = mujoco.MjModel.from_xml_string(model_xml)

    icland_params = ICLandParams(model=mj_model, game=None, agent_count=1)

    icland_state = icland.init(key, icland_params)
    icland_state = icland.step(key, icland_state, None, policy)
    mjx_data = icland_state.mjx_data

    third_person_frames: List[Any] = []

    cam = mujoco.MjvCamera()
    mujoco.mjv_defaultCamera(cam)

    cam.type = mujoco.mjtCamera.mjCAMERA_TRACKING
    cam.trackbodyid = icland_state.agent_data.body_id[0]
    cam.distance = 3
    cam.azimuth = 90.0
    cam.elevation = -40.0

    opt = mujoco.MjvOption()
    opt.flags[mujoco.mjtVisFlag.mjVIS_JOINT] = True
    opt.flags[mujoco.mjtVisFlag.mjVIS_CONTACTFORCE] = True

    with mujoco.Renderer(mj_model) as renderer:
        while mjx_data.time < duration:
            print(mjx_data.time)
            icland_state = icland.step(key, icland_state, None, policy)
            mjx_data = icland_state.mjx_data
            if len(third_person_frames) < mjx_data.time * 30:
                mj_data = mjx.get_data(mj_model, mjx_data)
                mujoco.mjv_updateScene(
                    mj_model,
                    mj_data,
                    opt,
                    None,
                    cam,
                    mujoco.mjtCatBit.mjCAT_ALL,
                    renderer.scene,
                )
                third_person_frames.append(renderer.render())

    imageio.mimsave(video_name, third_person_frames, fps=30, quality=8)


<<<<<<< HEAD
for i, preset in enumerate(SIMULATION_PRESETS):
    render_video(
        preset["world"],
        preset["policy"],
        preset["duration"],
        f"tests/video_output/{preset['name']}.mp4",
    )
=======
if __name__ == "__main__":
    for i, preset in enumerate(SIMULATION_PRESETS):
        render_video(
            preset["world"],
            preset["policy"],
            preset["duration"],
            f"tests/output/video_{preset['name']}.mp4",
        )
>>>>>>> b824a813
<|MERGE_RESOLUTION|>--- conflicted
+++ resolved
@@ -109,21 +109,11 @@
     imageio.mimsave(video_name, third_person_frames, fps=30, quality=8)
 
 
-<<<<<<< HEAD
-for i, preset in enumerate(SIMULATION_PRESETS):
-    render_video(
-        preset["world"],
-        preset["policy"],
-        preset["duration"],
-        f"tests/video_output/{preset['name']}.mp4",
-    )
-=======
 if __name__ == "__main__":
     for i, preset in enumerate(SIMULATION_PRESETS):
         render_video(
             preset["world"],
             preset["policy"],
             preset["duration"],
-            f"tests/output/video_{preset['name']}.mp4",
-        )
->>>>>>> b824a813
+            f"tests/video_output/{preset['name']}.mp4",
+        )