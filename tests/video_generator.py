--- conflicted
+++ resolved
@@ -18,11 +18,7 @@
 
 # N.B. These need to be before the mujoco imports
 # Fixes AttributeError: 'Renderer' object has no attribute '_mjr_context'
-<<<<<<< HEAD
 os.environ["MUJOCO_GL"] = "egl"
-=======
-os.environ["MUJOCO_GL"] = "wgl"
->>>>>>> ef9e3cbc
 
 # Tell XLA to use Triton GEMM, this improves steps/sec by ~30% on some GPUs
 xla_flags = os.environ.get("XLA_FLAGS", "")
@@ -83,11 +79,7 @@
 
 def __generate_mjcf_string(  # pragma: no cover
     tile_map: jax.Array,
-<<<<<<< HEAD
     agent_spawns: jax.Array,
-=======
-    agent_position: tuple[float, float, float],
->>>>>>> ef9e3cbc
     mesh_dir: str = "meshes/",
 ) -> str:
     """Generates MJCF file from column meshes that form the world."""
@@ -101,7 +93,6 @@
     
     <worldbody>\n"""
 
-<<<<<<< HEAD
     for i, s in enumerate(agent_spawns):
         spawn_loc = s.tolist()
         spawn_loc[2] += 1
@@ -127,29 +118,6 @@
                 mass="0"
             />
         </body>"""
-=======
-    mjcf += f'<body name="agent0" pos="{agent_position[0]} {agent_position[1]} {agent_position[2]}">\n'
-    mjcf += """            <joint type="slide" axis="1 0 0" />
-                <joint type="slide" axis="0 1 0" />
-                <joint type="slide" axis="0 0 1" />
-                <joint type="hinge" axis="0 0 1" stiffness="1"/>
-
-                <geom
-                    name="agent0_geom"
-                    type="capsule"
-                    size="0.06"
-                    fromto="0 0 0 0 0 -0.4"
-                    mass="1"
-                />
-
-                <geom
-                    type="box"
-                    size="0.05 0.05 0.05"
-                    pos="0 0 0.2"
-                    mass="0"
-                />
-            </body>"""
->>>>>>> ef9e3cbc
 
     for i, mesh_file in enumerate(mesh_files):
         mesh_name = os.path.splitext(mesh_file)[0]
@@ -187,11 +155,7 @@
     os.makedirs(f"{temp_dir}", exist_ok=True)
     print(f"Exporting stls")
     export_stls(pieces, f"{temp_dir}/{temp_dir}")
-<<<<<<< HEAD
     xml_str = __generate_mjcf_string(tilemap, spawnpoints, f"{temp_dir}/")
-=======
-    xml_str = __generate_mjcf_string(tilemap, (1.5, 1, 4), f"{temp_dir}/")
->>>>>>> ef9e3cbc
     print(f"Init mj model...")
     mj_model = mujoco.MjModel.from_xml_string(xml_str)
     icland_params = ICLandParams(model=mj_model, game=None, agent_count=1)
@@ -376,7 +340,6 @@
     imageio.mimsave(video_name, frames, fps=30, quality=8)
 
 if __name__ == "__main__":
-<<<<<<< HEAD
     keys = [
         jax.random.PRNGKey(42),
         jax.random.PRNGKey(420),
@@ -386,11 +349,6 @@
         render_video_from_world(
             k, FORWARD_POLICY, 4, f"tests/video_output/world_convex_{k[1]}_mjx.mp4"
         )
-=======
-    # render_video_from_world(
-    #     key, FORWARD_POLICY, 1, "tests/video_output/world_convex_42_mjx.mp4"
-    # )
->>>>>>> ef9e3cbc
     # for i, preset in enumerate(SIMULATION_PRESETS):
     #     render_video(
     #         preset["world"],
@@ -398,15 +356,4 @@
     #         preset["duration"],
     #         f"tests/video_output/{preset['name']}.mp4",
     #         agent_count=preset.get("agent_count", 1),
-<<<<<<< HEAD
-    #     )
-=======
-    #     )
-    render_video_from_world_with_policies(
-        key, 
-        policies=[FORWARD_POLICY, LEFT_POLICY, RIGHT_POLICY],  # Sequential policies
-        switch_intervals=[1.0, 2.0],  # Switch at 1s and 2s
-        duration=3,  
-        video_name="tests/video_output/world_with_multiple_policies.mp4"
-    )
->>>>>>> ef9e3cbc
+    #     )