--- conflicted
+++ resolved
@@ -1,87 +1,84 @@
-"""Test utility functions in the renderer file."""
-
-from functools import partial
-
-import jax
-import jax.numpy as jnp
-
-import icland.renderer.sdfs as Sdf
-from icland.presets import (
-<<<<<<< HEAD
-=======
-    TEST_FRAME,
-    TEST_FRAME_WITH_PROPS,
->>>>>>> 32945fe8
-    TEST_TILEMAP_BUMP,
-    TEST_TILEMAP_FLAT,
-)
-from icland.renderer.renderer import *
-
-
-def test_can_see_object() -> None:
-    """Test if the can_see_object func returns true in unoccluded case."""
-    # Player                       Sphere
-    #  [] ----------------------->   ()
-    # ===================================
-    agent_pos = jnp.array([0.5, 3.4, 0])
-    agent_dir = jnp.array([0, 0, 1])
-
-    prop_pos = jnp.array([0.5, 3.5, 10])
-    prop_sdf = partial(Sdf.sphere_sdf, r=0.5)
-
-    terrain_sdf = lambda x: scene_sdf_from_tilemap(TEST_TILEMAP_FLAT, x)[0]
-    visible = can_see_object(
-        agent_pos=agent_pos,
-        agent_dir=agent_dir,
-        obj_pos=prop_pos,
-        obj_sdf=prop_sdf,
-        terrain_sdf=terrain_sdf,
-    )
-    assert visible
-
-    terrain_sdf_2 = lambda x: scene_sdf_from_tilemap(TEST_TILEMAP_BUMP, x)[0]
-    visible = can_see_object(
-        agent_pos=agent_pos,
-        agent_dir=agent_dir,
-        obj_pos=prop_pos,
-        obj_sdf=prop_sdf,
-        terrain_sdf=terrain_sdf_2,
-    )
-    assert not visible
-
-
-def test_generate_colormap() -> None:
-    """Test the dummy generate_colormap function."""
-    w, h = 10, 10
-    cmap = generate_colormap(jax.random.PRNGKey(42), w, h)
-    assert cmap.shape == (w, h, 3)
-    res = jnp.logical_and(cmap >= 0.0, cmap <= 1.0)
-    assert jnp.all(res, axis=None)
-
-
-def test_render_frame_with_objects() -> None:
-    """Test if the render_frame_with_objects can correctly render one frame with props."""
-    players = RenderAgentInfo(jnp.array([[8.5, 3, 1]]), jnp.array([[1.0, 0.0, 1.0]]))
-    props = RenderPropInfo(
-        jnp.array([1]),
-        jnp.array([[4, 3, 1]]),
-        jnp.array([[1, 0, 0, 0]]),
-        jnp.array([[1.0, 0.0, 0.0]]),
-    )
-    frame = render_frame_with_objects(
-        jnp.array([0, 5.0, -10]),
-        jnp.array([0, -0.5, 1.0]),
-        TEST_TILEMAP_BUMP,
-        jnp.array([[[0, 1, 0] for _ in range(10)] for _ in range(10)]),
-        players,
-        props,
-        view_width=10,
-        view_height=10,
-    )
-    assert (
-        jnp.linalg.norm(
-            frame[1:6, :5].flatten() - TEST_FRAME_WITH_PROPS[1:6, :5].flatten(),
-            ord=jnp.inf,
-        )
-        < 0.1
-    )
+"""Test utility functions in the renderer file."""
+
+from functools import partial
+
+import jax
+import jax.numpy as jnp
+
+import icland.renderer.sdfs as Sdf
+from icland.presets import (
+    TEST_FRAME,
+    TEST_FRAME_WITH_PROPS,
+    TEST_TILEMAP_BUMP,
+    TEST_TILEMAP_FLAT,
+)
+from icland.renderer.renderer import *
+
+
+def test_can_see_object() -> None:
+    """Test if the can_see_object func returns true in unoccluded case."""
+    # Player                       Sphere
+    #  [] ----------------------->   ()
+    # ===================================
+    agent_pos = jnp.array([0.5, 3.4, 0])
+    agent_dir = jnp.array([0, 0, 1])
+
+    prop_pos = jnp.array([0.5, 3.5, 10])
+    prop_sdf = partial(Sdf.sphere_sdf, r=0.5)
+
+    terrain_sdf = lambda x: scene_sdf_from_tilemap(TEST_TILEMAP_FLAT, x)[0]
+    visible = can_see_object(
+        agent_pos=agent_pos,
+        agent_dir=agent_dir,
+        obj_pos=prop_pos,
+        obj_sdf=prop_sdf,
+        terrain_sdf=terrain_sdf,
+    )
+    assert visible
+
+    terrain_sdf_2 = lambda x: scene_sdf_from_tilemap(TEST_TILEMAP_BUMP, x)[0]
+    visible = can_see_object(
+        agent_pos=agent_pos,
+        agent_dir=agent_dir,
+        obj_pos=prop_pos,
+        obj_sdf=prop_sdf,
+        terrain_sdf=terrain_sdf_2,
+    )
+    assert not visible
+
+
+def test_generate_colormap() -> None:
+    """Test the dummy generate_colormap function."""
+    w, h = 10, 10
+    cmap = generate_colormap(jax.random.PRNGKey(42), w, h)
+    assert cmap.shape == (w, h, 3)
+    res = jnp.logical_and(cmap >= 0.0, cmap <= 1.0)
+    assert jnp.all(res, axis=None)
+
+
+def test_render_frame_with_objects() -> None:
+    """Test if the render_frame_with_objects can correctly render one frame with props."""
+    players = RenderAgentInfo(jnp.array([[8.5, 3, 1]]), jnp.array([[1.0, 0.0, 1.0]]))
+    props = RenderPropInfo(
+        jnp.array([1]),
+        jnp.array([[4, 3, 1]]),
+        jnp.array([[1, 0, 0, 0]]),
+        jnp.array([[1.0, 0.0, 0.0]]),
+    )
+    frame = render_frame_with_objects(
+        jnp.array([0, 5.0, -10]),
+        jnp.array([0, -0.5, 1.0]),
+        TEST_TILEMAP_BUMP,
+        jnp.array([[[0, 1, 0] for _ in range(10)] for _ in range(10)]),
+        players,
+        props,
+        view_width=10,
+        view_height=10,
+    )
+    assert (
+        jnp.linalg.norm(
+            frame[1:6, :5].flatten() - TEST_FRAME_WITH_PROPS[1:6, :5].flatten(),
+            ord=jnp.inf,
+        )
+        < 0.1
+    )