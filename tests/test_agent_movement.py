"""Tests movement behaviour under different pre-defined movement policies."""

from typing import Callable

import jax
import jax.numpy as jnp
import pytest
from test_policies import *

import icland
from icland.types import ICLandState
<<<<<<< HEAD

# Define movement policies
NOOP_POLICY = jnp.array([0, 0, 0])
FORWARD_POLICY = jnp.array([1, 0, 0])
BACK_POLICY = jnp.array([-1, 0, 0])
LEFT_POLICY = jnp.array([0, -1, 0])
RIGHT_POLICY = jnp.array([0, 1, 0])
=======
>>>>>>> 0024932f


@pytest.fixture
def key() -> jax.Array:
    """Fixture to provide a consistent PRNG key for tests."""
    return jax.random.PRNGKey(42)


@pytest.fixture
def initialize_icland(key: jax.Array) -> Callable[[jnp.ndarray], ICLandState]:
    """Fixture to initialize the ICLand environment."""

    def _init(policy: jnp.ndarray) -> ICLandState:
        icland_params = icland.sample(key)
        icland_state = icland.init(key, icland_params)
        # Perform a warm-up step
        icland_state = icland.step(key, icland_state, None, policy)
        return icland_state

    return _init


@pytest.mark.parametrize(
    "policy, axis, direction, description",
    [
        (FORWARD_POLICY, 0, 1, "Forward Movement"),
        (BACK_POLICY, 0, -1, "Backward Movement"),
        (LEFT_POLICY, 1, -1, "Left Movement"),
        (RIGHT_POLICY, 1, 1, "Right Movement"),
        (NOOP_POLICY, 0, 0, "No Movement"),
    ],
)
def test_agent_movement(
    key: jax.Array,
    initialize_icland: Callable[[jnp.ndarray], ICLandState],
    policy: jnp.ndarray,
    axis: int,
    direction: float,
    description: str,
) -> None:
    """Test agent movement in ICLand environment."""
    icland_state = initialize_icland(policy)
    body_id = icland_state.agent_data.body_id[0]

    # Get initial position
    initial_pos = icland_state.mjx_data.xpos[body_id]

    # Step the environment and get new position
    icland_state = icland.step(key, icland_state, None, policy)
    new_pos = icland_state.mjx_data.xpos[body_id]

    if axis is None:
        # No movement expected
        assert jnp.allclose(initial_pos, new_pos), (
            f"{description} failed: Agent moved when it shouldn't have. "
            f"Initial: {initial_pos}, New: {new_pos}, Policy: {policy}"
        )
    else:
        # Movement expected
        initial_axis = initial_pos[axis]
        new_axis = new_pos[axis]

        if direction > 0:
            assert new_axis > initial_axis, (
                f"{description} failed: Expected positive movement along axis {axis}. "
                f"Initial: {initial_axis}, New: {new_axis}, Policy: {policy}"
            )
        elif direction == 0:
            assert jnp.allclose(initial_pos[:2], new_pos[:2]), (
                f"{description} failed: Agent moved with NOOP. "
                f"Initial: {initial_pos}, New: {new_pos}, Policy: {policy}"
            )
        else:
            assert new_axis < initial_axis, (
                f"{description} Failed: Expected negative movement along axis {axis}. "
                f"Initial: {initial_axis}, New: {new_axis}, Policy: {policy}"
            )<|MERGE_RESOLUTION|>--- conflicted
+++ resolved
@@ -9,16 +9,6 @@
 
 import icland
 from icland.types import ICLandState
-<<<<<<< HEAD
-
-# Define movement policies
-NOOP_POLICY = jnp.array([0, 0, 0])
-FORWARD_POLICY = jnp.array([1, 0, 0])
-BACK_POLICY = jnp.array([-1, 0, 0])
-LEFT_POLICY = jnp.array([0, -1, 0])
-RIGHT_POLICY = jnp.array([0, 1, 0])
-=======
->>>>>>> 0024932f
 
 
 @pytest.fixture
