--- conflicted
+++ resolved
@@ -6,11 +6,8 @@
 authors = []
 requires-python = ">=3.13"
 dependencies = [
-<<<<<<< HEAD
-=======
     "imageio[ffmpeg]>=2.37.0",
     "jax[cuda12]>=0.4.38",
->>>>>>> 991cc6e2
     "mujoco>=3.2.6",
     "mujoco-mjx>=3.2.6",
 ]
