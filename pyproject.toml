--- conflicted
+++ resolved
@@ -19,14 +19,10 @@
     "mujoco-mjx>=3.2.6",
     "numpy>=2.2.2",
     "numpy-stl>=3.2.0",
-<<<<<<< HEAD
-    "pip>=25.0",
-=======
     "opencv-python>=4.11.0.86",
     "py-cpuinfo>=9.0.0",
     "pylatex>=1.4.2",
     "pynvml>=12.0.0",
->>>>>>> a23c81bf
     "scipy>=1.15.1",
     "types-setuptools>=75.8.0.20250110",
 ]
